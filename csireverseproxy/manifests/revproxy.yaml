--- conflicted
+++ resolved
@@ -74,11 +74,7 @@
               value: /app/tls
               # Change this to the namespace where proxy will be installed
             - name: X_CSI_REVPROXY_WATCH_NAMESPACE
-<<<<<<< HEAD
-              value: powermax  # Change this to the namespace where proxy will be installed
-=======
               value: powermax
->>>>>>> a41d7c87
           volumeMounts:
             - name: configmap-volume
               mountPath: /etc/config/configmap
