# Copyright © 2020-2025 Dell Inc. or its subsidiaries. All Rights Reserved.
#
# Licensed under the Apache License, Version 2.0 (the "License");
# you may not use this file except in compliance with the License.
# You may obtain a copy of the License at
#      http://www.apache.org/licenses/LICENSE-2.0
# Unless required by applicable law or agreed to in writing, software
# distributed under the License is distributed on an "AS IS" BASIS,
# WITHOUT WARRANTIES OR CONDITIONS OF ANY KIND, either express or implied.
# See the License for the specific language governing permissions and
# limitations under the License.
#
include overrides.mk

run:
	@./run.sh

format:
	@gofmt -w -s .

clean:
	go clean

check:
	@./check.sh

build:	check
	CGO_ENABLED=0 GOOS=linux GO111MODULE=on go build

docker: build
	go run ../core/semver/semver.go -f mk >semver.mk
	make -f docker.mk docker

docker-no-cache:
	make -f docker.mk docker-no-cache

docker-push: docker
	make -f docker.mk push

unit-test:
<<<<<<< HEAD
	go test -v -coverprofile c.out -coverpkg $(coverpackages) ./...
=======
	go test -v -coverprofile c1.out ./...

download-csm-common:
	curl -O -L https://raw.githubusercontent.com/dell/csm/main/config/csm-common.mk
>>>>>>> a41d7c87
<|MERGE_RESOLUTION|>--- conflicted
+++ resolved
@@ -38,11 +38,7 @@
 	make -f docker.mk push
 
 unit-test:
-<<<<<<< HEAD
-	go test -v -coverprofile c.out -coverpkg $(coverpackages) ./...
-=======
 	go test -v -coverprofile c1.out ./...
 
 download-csm-common:
-	curl -O -L https://raw.githubusercontent.com/dell/csm/main/config/csm-common.mk
->>>>>>> a41d7c87
+	curl -O -L https://raw.githubusercontent.com/dell/csm/main/config/csm-common.mk