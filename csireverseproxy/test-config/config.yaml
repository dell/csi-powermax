--- conflicted
+++ resolved
@@ -21,12 +21,8 @@
       skipCertificateValidation: true
     - url: https://backup-1.unisphe.re:8443
       arrayCredentialSecret: backup-unisphere-secret-1
-<<<<<<< HEAD
       skipCertificateValidation: true
-=======
-      skipCertificateValidation: false
       certSecret: "secret-cert"
->>>>>>> 1a21cfea
     - url: https://primary-2.unisphe.re:8443
       arrayCredentialSecret: primary-unisphere-secret-2
       skipCertificateValidation: false
@@ -34,8 +30,4 @@
     - url: https://backup-2.unisphe.re:8443
       arrayCredentialSecret: backup-unisphere-secret-2
       skipCertificateValidation: false
-<<<<<<< HEAD
-      certSecret: primary-unisphere-cert-2
-=======
-      certSecret: "secret-cert"
->>>>>>> 1a21cfea
+      certSecret: "secret-cert"