--- conflicted
+++ resolved
@@ -24,7 +24,7 @@
 	"testing"
 
 	"github.com/dell/csi-powermax/csireverseproxy/v2/pkg/common"
-	"github.com/dell/csi-powermax/csireverseproxy/v2/pkg/config/mocks"
+	mock_config "github.com/dell/csi-powermax/csireverseproxy/v2/pkg/config/mocks"
 	"github.com/dell/csi-powermax/csireverseproxy/v2/pkg/k8smock"
 	"github.com/dell/csi-powermax/csireverseproxy/v2/pkg/utils"
 	log "github.com/sirupsen/logrus"
@@ -389,6 +389,7 @@
 		})
 	}
 }
+
 func TestProxyConfig_UpdateManagementServers_AddDelete(t *testing.T) {
 	testCases := []struct {
 		name                 string
@@ -875,7 +876,6 @@
 			}
 			authorizedArrays := config.GetAuthorizedArrays(tc.username, tc.password)
 			assert.Equal(t, len(tc.expectedArrays), len(authorizedArrays))
-
 		})
 	}
 }
@@ -994,7 +994,6 @@
 		})
 	}
 }
-<<<<<<< HEAD
 
 func TestReadParamsConfigMapFromPath(t *testing.T) {
 	type args struct {
@@ -1053,7 +1052,8 @@
 			}
 		})
 	}
-=======
+}
+
 func TestStorageArray_DeepCopy(t *testing.T) {
 	testCases := []struct {
 		name     string
@@ -1171,5 +1171,4 @@
 	}
 	config.UpdateCreds("powermax-secret", newCredentials)
 	fmt.Println("Credentials updated successfully")
->>>>>>> e669e002
 }