# Copyright © 2020-2025 Dell Inc. or its subsidiaries. All Rights Reserved.
#
# Licensed under the Apache License, Version 2.0 (the "License");
# you may not use this file except in compliance with the License.
# You may obtain a copy of the License at
#      http://www.apache.org/licenses/LICENSE-2.0
# Unless required by applicable law or agreed to in writing, software
# distributed under the License is distributed on an "AS IS" BASIS,
# WITHOUT WARRANTIES OR CONDITIONS OF ANY KIND, either express or implied.
# See the License for the specific language governing permissions and
# limitations under the License.
#
ARG GOPROXY
ARG GOIMAGE
ARG BASEIMAGE
ARG DIGEST

# Stage to build the driver
FROM $GOIMAGE as builder
ARG GOPROXY
RUN mkdir -p /go/src
COPY ./ /go/src/
WORKDIR /go/src/
RUN CGO_ENABLED=0 \
    make build

# Stage to build the driver image
FROM $BASEIMAGE AS final
COPY --from=builder /go/src/csi-powermax .
COPY "csi-powermax.sh" .
ENTRYPOINT ["/csi-powermax.sh"]
RUN chmod +x /csi-powermax.sh
LABEL vendor="Dell Technologies" \
    maintainer="Dell Technologies" \
    name="csi-powermax" \
    summary="CSI Driver for Dell EMC PowerMax" \
    description="CSI Driver for provisioning persistent storage from Dell EMC PowerMax" \
<<<<<<< HEAD
=======
    release="1.13.0" \
>>>>>>> 7d411979
    version="2.13.0" \
    license="Apache-2.0"
COPY ./licenses /licenses<|MERGE_RESOLUTION|>--- conflicted
+++ resolved
@@ -35,10 +35,7 @@
     name="csi-powermax" \
     summary="CSI Driver for Dell EMC PowerMax" \
     description="CSI Driver for provisioning persistent storage from Dell EMC PowerMax" \
-<<<<<<< HEAD
-=======
     release="1.13.0" \
->>>>>>> 7d411979
     version="2.13.0" \
     license="Apache-2.0"
 COPY ./licenses /licenses