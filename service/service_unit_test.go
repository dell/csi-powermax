/*
Copyright © 2021-2025 Dell Inc. or its subsidiaries. All Rights Reserved.

Licensed under the Apache License, Version 2.0 (the "License");
you may not use this file except in compliance with the License.
You may obtain a copy of the License at

	http://www.apache.org/licenses/LICENSE-2.0

Unless required by applicable law or agreed to in writing, software
distributed under the License is distributed on an "AS IS" BASIS,
WITHOUT WARRANTIES OR CONDITIONS OF ANY KIND, either express or implied.
See the License for the specific language governing permissions and
limitations under the License.
*/
package service

import (
	"context"
	"errors"
	"fmt"
	"math/rand"
	"net"
	"os"
<<<<<<< HEAD
	"regexp"
=======
	"path/filepath"
>>>>>>> 8f8488fd
	"strconv"
	"strings"
	"sync"
	"testing"
	"time"

	csi "github.com/container-storage-interface/spec/lib/go/csi"
	"github.com/coreos/go-systemd/v22/dbus"
	"github.com/dell/csi-powermax/v2/k8smock"
	"github.com/dell/csi-powermax/v2/k8sutils"
	"github.com/dell/csi-powermax/v2/pkg/symmetrix/mocks"
	"github.com/dell/gocsi"
	csictx "github.com/dell/gocsi/context"
	pmax "github.com/dell/gopowermax/v2"
	log "github.com/sirupsen/logrus"
	"github.com/spf13/viper"
	"go.uber.org/mock/gomock"

	"github.com/stretchr/testify/assert"
	"google.golang.org/grpc"
	"google.golang.org/grpc/codes"
	"google.golang.org/grpc/status"
)

const (
	numOfCylindersForDefaultSize = 547
)

var (
	s                service
	mockedExitStatus = 0
	mockedStdout     string
	debugUnitTest    = false
)

var (
	counters = [60]int{}
	testwg   sync.WaitGroup
)

func incrementCounter(identifier string, num int) {
	lockNumber := RequestLock(identifier, "")
	timeToSleep := rand.Intn(1010-500) + 500 // #nosec G404
	time.Sleep(time.Duration(timeToSleep) * time.Microsecond)
	if debugUnitTest {
		fmt.Printf("Sleeping for :%d microseconds\n", timeToSleep)
	}
	counters[num]++
	ReleaseLock(identifier, "", lockNumber)
	testwg.Done()
}

// TestReleaseLockWOAcquiring tries to release a lock that
// was never acquired.
func TestReleaseLockWOAcquiring(_ *testing.T) {
	LockRequestHandler()
	CleanupMapEntries(10 * time.Millisecond)
	ReleaseLock("nonExistentLock", "", 0)
}

// TestReleasingOtherLock tries to release a lock that it didn't acquire
func TestReleasingOtherLock(_ *testing.T) {
	LockRequestHandler()
	CleanupMapEntries(10 * time.Millisecond)
	lockNumber := RequestLock("new_lock", "")
	ReleaseLock("new_lock", "", lockNumber+1)
	ReleaseLock("new_lock", "", lockNumber)
}

var lockCounter int

func incrementLockCounter() {
	lockNumber := RequestLock("identifier", "")
	defer ReleaseLock("identifier", "", lockNumber)
	lockCounter++
}

func TestLockCounter(t *testing.T) {
	LockRequestHandler()
	CleanupMapEntries(10 * time.Millisecond)
	for i := 0; i < 500; i++ {
		// Acquire and release the lock in same goroutine
		incrementLockCounter()
	}
	if lockCounter != 500 {
		t.Errorf("Expected lock counter to be 500 but found: %d", lockCounter)
	}
}

func TestNew(t *testing.T) {
	tests := []struct {
		name string
	}{
		{
			name: "Successful creation of service",
		},
	}

	for _, tt := range tests {
		t.Run(tt.name, func(t *testing.T) {
			result := New()
			assert.NotNil(t, result)
		})
	}
}

func TestBeforeServe(t *testing.T) {
	tests := []struct {
		name           string
		ctx            context.Context
		plugin         *gocsi.StoragePlugin
		listener       net.Listener
		adminClient    pmax.Pmax
		k8sUtils       k8sutils.UtilsInterface
		init           func(ctx context.Context)
		expectedResult error
	}{
		{
			name: "Successful BeforeServe",
			ctx: context.WithValue(context.Background(), interface{}("os.Environ"), []string{
				"X_CSI_POWERMAX_ARRAY_CONFIG_PATH=path/to/config",
				"X_CSI_POWERMAX_PODMON_PORT=65000",
				"X_CSI_POWERMAX_KUBECONFIG_PATH=path/to/kubeconfig",
				"X_CSI_MANAGED_ARRAYS=abc,def",
				"X_CSI_POWERMAX_SIDECAR_PROXY_PORT=8080",
				"X_CSI_K8S_CLUSTER_PREFIX=csi",
				"X_CSI_POWERMAX_ENDPOINT=http://127.0.0.1:8080",
				"X_CSI_POWERMAX_PASSWORD=password",
				"X_CSI_MODE=controller",
				"X_CSI_MAX_VOLUMES_PER_NODE=10",
				"X_CSI_VSPHERE_ENABLED=true",
				"X_CSI_ENABLE_BLOCK=true",
				"X_CSI_POWERMAX_DRIVER_NAME=test",
				"X_CSI_POWERMAX_ISCSI_CHAP_USERNAME=user",
				"X_CSI_POWERMAX_ISCSI_CHAP_PASSWORD=password",
				"X_CSI_IG_NODENAME_TEMPLATE=template",
				"KUBECONFIG=path/to/kubeconfig",
				"X_CSI_REPLICATION_CONTEXT_PREFIX=contentprefix",
				"X_CSI_REPLICATION_PREFIX=prefix",
				"X_CSI_PODMON_API_PORT=65000",
				"X_CSI_PODMON_ARRAY_CONNECTIVITY_POLL_RATE=1m",
				"X_CSI_VSPHERE_PORTGROUP=portgroup",
				"X_CSI_VSPHERE_HOSTNAME=hostname",
				"X_CSI_VCENTER_HOST=vcenterhost",
				"X_CSI_VCENTER_USERNAME=user",
				"X_CSI_VCENTER_PWD=password",
			}),
			adminClient: func() pmax.Pmax {
				return mocks.NewMockPmaxClient(gomock.NewController(t))
			}(),
			k8sUtils: &k8smock.MockUtils{},
			plugin:   nil,
			listener: &net.TCPListener{},
			init: func(ctx context.Context) {
				err := csictx.Setenv(ctx, EnvSidecarProxyPort, "2222")
				if err != nil {
					t.Errorf("failed to set csi reverse proxy port. err: %s", err.Error())
				}
			},
			expectedResult: nil,
		},
		{
			name: "Error creating k8s utils",
			ctx: context.WithValue(context.Background(), interface{}("os.Environ"), []string{
				"X_CSI_K8S_CLUSTER_PREFIX=csi",
				"X_CSI_MANAGED_ARRAYS=abc,def",
				"X_CSI_POWERMAX_ENDPOINT=http://127.0.0.1:8080",
				"X_CSI_POWERMAX_PASSWORD=password",
				"X_CSI_MODE=controller",
			}),
			adminClient: func() pmax.Pmax {
				return mocks.NewMockPmaxClient(gomock.NewController(t))
			}(),
			plugin:         nil,
			listener:       &net.TCPListener{},
			expectedResult: errors.New("error creating k8sClient unable to load in-cluster configuration, KUBERNETES_SERVICE_HOST and KUBERNETES_SERVICE_PORT must be defined"),
		},
		{
			name: "Error creating PowerMax client",
			ctx: context.WithValue(context.Background(), interface{}("os.Environ"), []string{
				"X_CSI_K8S_CLUSTER_PREFIX=csi",
				"X_CSI_MANAGED_ARRAYS=abc,def",
				"X_CSI_POWERMAX_ENDPOINT=http://127.0.0.1:8080",
				"X_CSI_POWERMAX_PASSWORD=password",
				"X_CSI_MODE=controller",
				"X_CSI_POWERMAX_SIDECAR_PROXY_PORT=2222",
			}),
			k8sUtils: &k8smock.MockUtils{},
			plugin:   nil,
			listener: &net.TCPListener{},
			init: func(ctx context.Context) {
				err := csictx.Setenv(ctx, EnvSidecarProxyPort, "2222")
				if err != nil {
					t.Errorf("failed to set csi reverse proxy port. err: %s", err.Error())
				}
			},
			expectedResult: status.Error(codes.FailedPrecondition, "unable to create PowerMax client: open tls.crt: no such file or directory"),
		},
	}

	for _, tt := range tests {
		t.Run(tt.name, func(t *testing.T) {
			s := &service{
				opts: Opts{
					DriverName: "powermax",
					UseProxy:   true,
					User:       "username",
					Password:   "password",
				},
				k8sUtils:    tt.k8sUtils,
				adminClient: tt.adminClient,
			}
			if tt.init != nil {
				tt.init(tt.ctx)
			}
			oldInducedMockReverseProxy := inducedMockReverseProxy
			defer func() { inducedMockReverseProxy = oldInducedMockReverseProxy }()
			inducedMockReverseProxy = true
			result := s.BeforeServe(tt.ctx, nil, nil)
			assert.Equal(t, tt.expectedResult, result)
		})
	}
}

func TestLocks(t *testing.T) {
	LockRequestHandler()
	CleanupMapEntries(10 * time.Millisecond)
	for i := 0; i < 60; i++ {
		testwg.Add(1)
		sgname := "sg" + strconv.Itoa(i)
		go incrementCounter(sgname, i)
	}
	for i := 0; i < 60; i++ {
		testwg.Add(1)
		sgname := "sg" + strconv.Itoa(i)
		go incrementCounter(sgname, i)
	}
	for i := 0; i < 60; i++ {
		testwg.Add(1)
		sgname := "sg" + strconv.Itoa(i)
		go incrementCounter(sgname, i)
	}
	for i := 0; i < 60; i++ {
		testwg.Add(1)
		sgname := "sg" + strconv.Itoa(i)
		go incrementCounter(sgname, i)
	}
	for i := 0; i < 60; i++ {
		testwg.Add(1)
		sgname := "sg" + strconv.Itoa(i)
		go incrementCounter(sgname, i)
	}
	for i := 0; i < 60; i++ {
		testwg.Add(1)
		sgname := "sg" + strconv.Itoa(i)
		go incrementCounter(sgname, i)
	}
	testwg.Wait()
	// Check if all the counters were updated properly
	for _, counter := range counters {
		if counter != 6 {
			t.Errorf("expected counter to be %d but found %d", 6, counter)
		}
	}
}

func TestGetVolSize(t *testing.T) {
	tests := []struct {
		cr             *csi.CapacityRange
		numOfCylinders int
	}{
		{
			// not requesting any range should result in a default size
			cr: &csi.CapacityRange{
				RequiredBytes: 0,
				LimitBytes:    0,
			},
			numOfCylinders: numOfCylindersForDefaultSize,
		},
		{
			// requesting a minimum below the MinVolumeSizeBytes
			cr: &csi.CapacityRange{
				RequiredBytes: MinVolumeSizeBytes - 1,
				LimitBytes:    0,
			},
			numOfCylinders: 26,
		},
		{
			// requesting a negative required bytes
			cr: &csi.CapacityRange{
				RequiredBytes: -1,
				LimitBytes:    0,
			},
			numOfCylinders: 0,
		},
		{
			// requesting a negative limit bytes
			cr: &csi.CapacityRange{
				RequiredBytes: 0,
				LimitBytes:    -1,
			},
			numOfCylinders: 0,
		},
		{
			// not requesting a minimum but setting a limit below
			// the minimum size should result in an error
			cr: &csi.CapacityRange{
				RequiredBytes: 0,
				LimitBytes:    MinVolumeSizeBytes - 1,
			},
			numOfCylinders: 0,
		},
		{
			// requesting same sizes for minimum and maximum
			// which can be serviced
			cr: &csi.CapacityRange{
				RequiredBytes: MinVolumeSizeBytes,
				LimitBytes:    MinVolumeSizeBytes,
			},
			numOfCylinders: 26,
		},
		{
			// requesting size of 50 MB which is the advertised
			// minimum volume size
			cr: &csi.CapacityRange{
				RequiredBytes: 50 * 1024 * 1024,
				LimitBytes:    0,
			},
			numOfCylinders: 27,
		},
		{
			// requesting same sizes for minimum and maximum
			// which can't be serviced
			cr: &csi.CapacityRange{
				RequiredBytes: DefaultVolumeSizeBytes,
				LimitBytes:    DefaultVolumeSizeBytes,
			},
			numOfCylinders: 0,
		},
		{
			// requesting volume size of 1 TB
			cr: &csi.CapacityRange{
				RequiredBytes: 1099511627776, // 1* 1024 * 1024 * 1024 * 1024
				LimitBytes:    0,
			},
			numOfCylinders: 559241,
		},
		{
			// requesting volume of MaxVolumeSizeBytes
			cr: &csi.CapacityRange{
				RequiredBytes: MaxVolumeSizeBytes,
				LimitBytes:    0,
			},
			numOfCylinders: 35791395,
		},
		{
			// requesting volume size of more than 1 TB
			cr: &csi.CapacityRange{
				RequiredBytes: MaxVolumeSizeBytes + 1,
				LimitBytes:    0,
			},
			numOfCylinders: 0,
		},
	}

	for _, tt := range tests {
		tt := tt
		t.Run("", func(st *testing.T) {
			st.Parallel()
			s := &service{}
			num, err := s.validateVolSize(context.Background(), tt.cr, "", "", s.adminClient)
			if tt.numOfCylinders == 0 {
				// error is expected
				assert.Error(st, err)
			} else {
				assert.EqualValues(st, tt.numOfCylinders, num)
			}
		})
	}
}

func TestVolumeIdentifier(t *testing.T) {
	volumePrefix := s.getClusterPrefix()
	devID := "12345"
	volumeName := "Vol-Name"
	symID := "123456789012"
	csiDeviceID := s.createCSIVolumeID(volumePrefix, volumeName, symID, devID)
	volumeNameT, symIDT, devIDT, _, _, err := s.parseCsiID(csiDeviceID)
	if err != nil {
		t.Error()
		t.Error(err.Error())
	}
	volumeName = fmt.Sprintf("csi-%s-%s", volumePrefix, volumeName)
	if volumeNameT != volumeName ||
		symIDT != symID || devIDT != devID {
		t.Error("createCSIVolumeID and parseCsiID doesn't match")
	}
	// Test for empty device id
	_, _, _, _, _, err = s.parseCsiID("")
	if err == nil {
		t.Error("Expected an error while parsing empty ID but recieved success")
	}
	// Test for malformed device id
	malformedCSIDeviceID := "Vol1-Test"
	volumeNameT, symIDT, devIDT, _, _, err = s.parseCsiID(malformedCSIDeviceID)
	if err == nil {
		t.Error("Expected an error while parsing malformed ID but recieved success")
	}
	malformedCSIDeviceID = "-vol1-Test"
	_, _, _, _, _, err = s.parseCsiID(malformedCSIDeviceID)
	if err == nil {
		t.Error("Expected an error while parsing malformed ID but recieved success")
	}
}

func TestMetroCSIDeviceID(t *testing.T) {
	volumePrefix := s.getClusterPrefix()
	devID := "12345"
	volumeName := "Vol-Name"
	symID := "123456789012"
	remoteDevID := "98765"
	remoteSymID := "000000000012"
	volumeName = fmt.Sprintf("csi-%s-%s", volumePrefix, volumeName)
	csiDeviceID := fmt.Sprintf("%s-%s:%s-%s:%s", volumeName, symID, remoteSymID, devID, remoteDevID)
	volumeNameT, symIDT, devIDT, remSymIDT, remoteDevIDT, err := s.parseCsiID(csiDeviceID)
	if err != nil {
		t.Error()
		t.Error(err.Error())
	}
	if volumeNameT != volumeName ||
		symIDT != symID || devIDT != devID || remoteDevIDT != remoteDevID || remSymIDT != remoteSymID {
		t.Error("createCSIVolumeID and parseCsiID doesn't match")
	}
}

func TestStringSliceComparison(t *testing.T) {
	valA := []string{"a", "b", "c"}
	valB := []string{"c", "b", "a"}
	valC := []string{"a", "b"}
	valD := []string{"a", "b", "d"}

	if !stringSlicesEqual(valA, valB) {
		t.Error("Could not validate that reversed slices are equal")
	}
	if stringSlicesEqual(valA, valC) {
		t.Error("Could not validate that slices of different sizes are different")
	}
	if stringSlicesEqual(valA, valD) {
		t.Error("Could not validate that slices of different content are different")
	}
}

func TestStringSliceRegexMatcher(t *testing.T) {
	slice1 := []string{"aaa", "bbb", "abbba"}
	matches := stringSliceRegexMatcher(slice1, ".*bbb.*")
	if len(matches) != 2 {
		t.Errorf("Expected 2 matches got %d: %s", len(matches), matches)
	}
	// Test using bad regex
	matches = stringSliceRegexMatcher(slice1, "[a*")
	if len(matches) != 0 {
		t.Errorf("Expected 2 matches got %d: %s", len(matches), matches)
	}
}

func TestExecCommandHelper(_ *testing.T) {
	if os.Getenv("GO_WANT_HELPER_PROCESS") != "1" {
		return
	}

	fmt.Printf("Mocked stdout: %s", os.Getenv("STDOUT"))
	fmt.Fprintf(os.Stdout, "%s", os.Getenv("STDOUT"))
	i, _ := strconv.Atoi(os.Getenv("EXIT_STATUS"))
	os.Exit(i)
}

func TestAppendIfMissing(t *testing.T) {
	testStrings := []string{"Test1", "Test2", "Test3"}
	testStrings = appendIfMissing(testStrings, "Test1")
	count := 0
	for _, str := range testStrings {
		if str == "Test1" {
			count++
		}
	}
	if count != 1 {
		t.Errorf("Expected no more than one occurence of string Test1 in slice but found %d", count)
	}
	count = 0
	testStrings = appendIfMissing(testStrings, "Test4")
	for _, str := range testStrings {
		if str == "Test4" {
			count++
		}
	}
	if count != 1 {
		t.Errorf("Expected no more than one occurence of string Test4 in slice but found %d", count)
	}
}

func TestTruncateString(t *testing.T) {
	stringToBeTruncated := "abcdefghijklmnopqrstuvwxyz"
	// Set maxLength to an even number
	truncatedString := truncateString(stringToBeTruncated, 10)
	if truncatedString != "abcdevwxyz" {
		t.Error("Truncated string doesn't match the expected string")
	}
	// Set maxLength to an odd number
	truncatedString = truncateString(stringToBeTruncated, 11)
	if truncatedString != "abcdeuvwxyz" {
		t.Error("Truncated string doesn't match the expected string")
	}
}

func TestFibreChannelSplitInitiatorID(t *testing.T) {
	director, port, initiator, err := splitFibreChannelInitiatorID("FA-2A:6:0x1000000000000000")
	if director != "FA-2A" {
		t.Errorf("Expected director FA-2A got %s", director)
	}
	if port != "FA-2A:6" {
		t.Errorf("Expected port FA-2A:6 got %s", port)
	}
	if initiator != "0x1000000000000000" {
		t.Errorf("Expected initiator 0x1000000000000000 got %s", initiator)
	}
	_, _, _, err = splitFibreChannelInitiatorID("meaningless string")
	if err == nil {
		t.Errorf("Expected error but got none")
	}
}

func TestPending(t *testing.T) {
	tests := []struct {
		npending     int
		maxpending   int
		differentIDs bool
		errormsg     string
	}{
		{
			npending:     2,
			maxpending:   1,
			differentIDs: true,
			errormsg:     "overload",
		},
		{
			npending:     4,
			maxpending:   5,
			differentIDs: true,
			errormsg:     "none",
		},
		{
			npending:     2,
			maxpending:   5,
			differentIDs: false,
			errormsg:     "pending",
		},
		{
			npending:     0,
			maxpending:   1,
			differentIDs: false,
			errormsg:     "none",
		},
	}
	for _, test := range tests {
		pendState := &pendingState{
			maxPending:   test.maxpending,
			pendingMutex: &sync.Mutex{},
		}
		for i := 0; i < test.npending; i++ {
			id := strconv.Itoa(i)
			if test.differentIDs == false {
				id = "same"
			}
			var vid volumeIDType
			vid = volumeIDType(id)
			err := vid.checkAndUpdatePendingState(pendState)
			if debugUnitTest {
				fmt.Printf("test %v err %v\n", test, err)
			}
			if i+1 == test.npending {
				if test.errormsg == "none" {
					if err != nil {
						t.Error("Expected no error but got: " + err.Error())
					}
				} else {
					if err != nil && !strings.Contains(err.Error(), test.errormsg) {
						t.Error("Didn't get expected error: " + test.errormsg)
					}
				}
			}
		}
		for i := 0; i <= test.maxpending; i++ {
			id := strconv.Itoa(i)
			if test.differentIDs == false {
				id = "same"
			}
			var vid volumeIDType
			vid = volumeIDType(id)
			vid.clearPending(pendState)
		}
	}
}

func TestGobrickInitialization(t *testing.T) {
	iscsiConnectorPrev := s.iscsiConnector
	s.iscsiConnector = nil
	s.initISCSIConnector("/")
	if s.iscsiConnector == nil {
		t.Error("Expected s.iscsiConnector to be initialized")
	}
	s.iscsiConnector = iscsiConnectorPrev

	fcConnectorPrev := s.fcConnector
	s.fcConnector = nil
	s.initFCConnector("/")
	if s.fcConnector == nil {
		t.Error("Expected s.fcConnector to be initialized")
	}
	s.fcConnector = fcConnectorPrev

	nvmeTCPConnectorPrev := s.nvmeTCPConnector
	s.nvmeTCPConnector = nil
	s.initNVMeTCPConnector("/")
	if s.nvmeTCPConnector == nil {
		t.Error("Expected s.nvmeTCPConnector to be initialized")
	}
	s.nvmeTCPConnector = nvmeTCPConnectorPrev
}

func TestSetGetLogFields(t *testing.T) {
	fields := log.Fields{
		"RequestID": "123",
		"DeviceID":  "12345",
	}

	ctx := setLogFields(context.Background(), fields)
	fields = getLogFields(ctx)
	if fields["RequestID"] == nil {
		t.Error("Expected fields.CSIRequestID to be initialized")
	}

	fields = getLogFields(context.Background())
	if fields == nil {
		t.Error("Expected fields to be initialized")
	}

	ctx = context.WithValue(ctx, csictx.RequestIDKey, "456")
	fields = getLogFields(ctx)
	if fields["RequestID"] == nil {
		t.Error("Expected fields to be initialized")
	}
}

func TestEnsureISCSIDaemonIsStarted(t *testing.T) {
	s.dBusConn = &mockDbusConnection{}
	// Return a ListUnit mock response without ISCSId unit
	mockgosystemdInducedErrors.ListUnitISCSIDNotPresentError = true
	errMsg := fmt.Sprintf("failed to find iscsid.service. Going to panic")
	assert.PanicsWithError(t, errMsg, func() { s.ensureISCSIDaemonStarted() })
	mockgosystemdReset()
	s.dBusConn = &mockDbusConnection{}
	// Set the Daemon to inactive in mock response
	mockgosystemdInducedErrors.ISCSIDInactiveError = true
	mockgosystemdInducedErrors.StartUnitMaskedError = true
	errMsg = fmt.Sprintf("mock - unit is masked - failed to start the unit")
	assert.PanicsWithError(t, errMsg, func() { s.ensureISCSIDaemonStarted() })
}

func TestUpdateDriverConfigParams(_ *testing.T) {
	paramsViper := viper.New()
	paramsViper.SetConfigFile("configFilePath")
	paramsViper.SetConfigType("yaml")
	paramsViper.Set(CSILogLevelParam, "debug")
	paramsViper.Set(CSILogFormatParam, "JSON")
	updateDriverConfigParams(paramsViper)

	paramsViper.Set(CSILogFormatParam, "TEXT")
	updateDriverConfigParams(paramsViper)
}

func TestGetProxySettingsFromEnv(t *testing.T) {
	s := service{
		useIscsi: true,
	}
	_ = os.Setenv(EnvSidecarProxyPort, "8080")
	ProxyServiceHost, ProxyServicePort, _ := s.getProxySettingsFromEnv()
	assert.Equal(t, "0.0.0.0", ProxyServiceHost)
	assert.Equal(t, "8080", ProxyServicePort)

	os.Unsetenv(EnvSidecarProxyPort)
	_ = os.Setenv(EnvUnisphereProxyServiceName, "reverseproxy-service")
	_ = os.Setenv("REVERSEPROXY_SERVICE_SERVICE_PORT", "")
	ProxyServiceHost, ProxyServicePort, _ = s.getProxySettingsFromEnv()
	assert.Equal(t, "", ProxyServiceHost)
	assert.Equal(t, "", ProxyServicePort)

	_ = os.Setenv("REVERSEPROXY_SERVICE_SERVICE_PORT", "1234")
	ProxyServiceHost, ProxyServicePort, _ = s.getProxySettingsFromEnv()
	assert.Equal(t, "reverseproxy-service", ProxyServiceHost)
	assert.Equal(t, "1234", ProxyServicePort)
}

func TestGetTransportProtocolFromEnv(t *testing.T) {
	s := service{
		useIscsi: true,
	}
	_ = os.Setenv(EnvPreferredTransportProtocol, "FIBRE")
	output := s.getTransportProtocolFromEnv()
	assert.Equal(t, "FC", output)

	os.Unsetenv(EnvPreferredTransportProtocol)
	_ = os.Setenv(EnvPreferredTransportProtocol, "NVMETCP")
	output = s.getTransportProtocolFromEnv()
	assert.Equal(t, "NVMETCP", output)

	os.Unsetenv(EnvPreferredTransportProtocol)
	_ = os.Setenv(EnvPreferredTransportProtocol, "")
	output = s.getTransportProtocolFromEnv()
	assert.Equal(t, "", output)

	os.Unsetenv(EnvPreferredTransportProtocol)
	_ = os.Setenv(EnvPreferredTransportProtocol, "invalid")
	output = s.getTransportProtocolFromEnv()
	assert.Equal(t, "", output)
}

func TestSetPollingFrequency(t *testing.T) {
	s := service{
		useIscsi: true,
	}
	var expectedFreq int64 = 5
	ctx := context.Background()
	_ = os.Setenv(EnvPodmonArrayConnectivityPollRate, "5")
	pollingFreq := s.SetPollingFrequency(ctx)
	assert.Equal(t, expectedFreq, pollingFreq)
}

func TestGetDriverName(t *testing.T) {
	o := Opts{
		DriverName: "powermax",
	}
	s := service{
		opts: o,
	}

	driverName := s.getDriverName()
	assert.Equal(t, "powermax", driverName)
}

func TestRegisterAdditionalServers(_ *testing.T) {
	o := Opts{
		DriverName: "powermax",
	}
	s := service{
		opts: o,
	}
	server := grpc.NewServer()
	s.RegisterAdditionalServers(server)
}

var errMockErr = errors.New("mock error")

func TestCreateDbusConnection(t *testing.T) {
	tests := []struct {
		name                       string
		dBusConn                   *mockDbusConnection
		mockdbusNewWithContextFunc func() (*dbus.Conn, error)
		expectedErr                error
	}{
		{
			name:        "Successful connection",
			dBusConn:    nil,
			expectedErr: nil,
			mockdbusNewWithContextFunc: func() (*dbus.Conn, error) {
				return &dbus.Conn{}, nil
			},
		},
		{
			name:        "Error connection",
			dBusConn:    nil,
			expectedErr: errMockErr,
			mockdbusNewWithContextFunc: func() (*dbus.Conn, error) {
				return nil, errMockErr
			},
		},
	}

	for _, tt := range tests {
		t.Run(tt.name, func(t *testing.T) {
			s := &service{}

			dbusNewConnectionFunc = tt.mockdbusNewWithContextFunc
			err := s.createDbusConnection()

			if !errors.Is(err, tt.expectedErr) {
				t.Errorf("Expected error to be %v, but got: %v", tt.expectedErr, err)
			}

			if tt.expectedErr == nil && s.dBusConn == nil {
				t.Error("Expected dBusConn to be not nil, but it was nil")
			}
		})
	}
}

func TestCloseDbusConnection(t *testing.T) {
	tests := []struct {
		name        string
		dBusConn    *mockDbusConnection
		expectClose bool
	}{
		{
			name:        "Close non-nil connection",
			dBusConn:    &mockDbusConnection{},
			expectClose: true,
		},
		{
			name:        "No action on nil connection",
			dBusConn:    nil,
			expectClose: false,
		},
	}

	for _, tt := range tests {
		t.Run(tt.name, func(t *testing.T) {
			s := &service{
				dBusConn: tt.dBusConn,
			}

			s.closeDbusConnection()

			if tt.expectClose {
				if s.dBusConn != nil {
					t.Errorf("Expected dBusConn to be nil, but got: %v", s.dBusConn)
				}
			} else {
				if s.dBusConn != nil {
					t.Errorf("Expected dBusConn to remain nil, but got: %v", s.dBusConn)
				}
			}
		})
	}
}

func TestSetArrayConfigEnvs(t *testing.T) {
	ctx := context.Background()
	fp := filepath.Join(os.TempDir(), "arrayConfig.yaml")
	file, err := os.Create(fp)
	assert.Equal(t, nil, err)

	defer func() {
		os.Remove(fp)
		file.Close()
	}()

	_ = os.Setenv(EnvArrayConfigPath, fp)
	paramsViper := viper.New()
	paramsViper.SetConfigFile(fp)
	paramsViper.SetConfigType("yaml")
	paramsViper.Set(Protocol, "ICSCI")
	paramsViper.Set(EnvEndpoint, "endpoint")
	paramsViper.Set(PortGroups, "pg1, pg2, pg3")
	paramsViper.Set(ManagedArrays, "000000000001,000000000002")

	err = paramsViper.WriteConfig()
	assert.Equal(t, nil, err)

	// Test case: Successful read of array config file
	err = setArrayConfigEnvs(ctx)
	assert.Equal(t, nil, err)
}

<<<<<<< HEAD
func TestGetLocalMACFunc(t *testing.T) {
	orderedIfs := []net.Interface{
		{
			Index:        1,
			MTU:          65536,
			Name:         "lo",
			HardwareAddr: nil,
			Flags:        0x25,
		},
		{
			Index:        2,
			MTU:          1500,
			Name:         "ens192",
			HardwareAddr: net.HardwareAddr{0x0, 0x1, 0x2, 0x3, 0x4, 0x5},
			Flags:        0x33,
		},
		{
			Index:        5,
			MTU:          1450,
			Name:         "vxlan.calico",
			HardwareAddr: net.HardwareAddr{0x6, 0x7, 0x8, 0x9, 0xa, 0xb},
			Flags:        0x33,
		},
		{
			Index:        8,
			MTU:          1450,
			Name:         "cali1d87cc7ab3f",
			HardwareAddr: net.HardwareAddr{0xee, 0xee, 0xee, 0xee, 0xee, 0xee},
			Flags:        0x33,
		},
		{
			Index:        13,
			MTU:          1450,
			Name:         "cali06df89a6f82",
			HardwareAddr: net.HardwareAddr{0xee, 0xee, 0xee, 0xee, 0xee, 0xee},
			Flags:        0x33,
		},
	}
	unorderedIfs := []net.Interface{
		{
			Index:        257,
			MTU:          1450,
			Name:         "cali24aa7dc293b",
			HardwareAddr: net.HardwareAddr{0xee, 0xee, 0xee, 0xee, 0xee, 0xee},
			Flags:        0x33,
		},
		{
			Index:        1,
			MTU:          65536,
			Name:         "lo",
			HardwareAddr: nil,
			Flags:        0x25,
		},
		{
			Index:        2,
			MTU:          1500,
			Name:         "ens192",
			HardwareAddr: net.HardwareAddr{0x10, 0x11, 0x12, 0x13, 0x14, 0x15},
			Flags:        0x33,
		},
		{
			Index:        259,
			MTU:          1450,
			Name:         "cali1d87cc7ab3f",
			HardwareAddr: net.HardwareAddr{0xee, 0xee, 0xee, 0xee, 0xee, 0xee},
			Flags:        0x33,
		},
		{
			Index:        7,
			MTU:          1450,
			Name:         "vxlan.calico",
			HardwareAddr: net.HardwareAddr{0x16, 0x17, 0x18, 0x19, 0x1a, 0x1b},
			Flags:        0x33,
		},
		{
			Index:        11,
			MTU:          1450,
			Name:         "calibbe3ea81e70",
			HardwareAddr: net.HardwareAddr{0xee, 0xee, 0xee, 0xee, 0xee, 0xee},
			Flags:        0x33,
		},
	}
	onlyLoIfs := []net.Interface{
		{
			Index:        1,
			MTU:          65536,
			Name:         "lo",
			HardwareAddr: nil,
			Flags:        0x25,
		},
	}

	tests := []struct {
		expected           string
		expectErr          bool
		ifaceFunc          func() ([]net.Interface, error)
		ifaceExcludeFilter *regexp.Regexp
		testName           string
	}{
		{
			testName:  "basic ordered IFs test",
			expectErr: false,
			expected:  "00:01:02:03:04:05",
			ifaceFunc: func() ([]net.Interface, error) {
				return orderedIfs, nil
			},
			ifaceExcludeFilter: nil,
		},
		{
			testName:  "basic unordered IFs test",
			expectErr: false,
			expected:  "ee:ee:ee:ee:ee:ee",
			ifaceFunc: func() ([]net.Interface, error) {
				return unorderedIfs, nil
			},
			ifaceExcludeFilter: nil,
		},
		{
			testName:  "expected error from only lo",
			expectErr: true,
			ifaceFunc: func() ([]net.Interface, error) {
				return onlyLoIfs, nil
			},
			ifaceExcludeFilter: nil,
		},
		{
			testName:  "expected error from error in ifaceFunc",
			expectErr: true,
			ifaceFunc: func() ([]net.Interface, error) {
				return []net.Interface{}, errors.New("kaboom")
			},
			ifaceExcludeFilter: nil,
		},
		{
			testName:  "exclude cali interfaces",
			expectErr: false,
			expected:  "10:11:12:13:14:15",
			ifaceFunc: func() ([]net.Interface, error) {
				return unorderedIfs, nil
			},
			ifaceExcludeFilter: regexp.MustCompile("^cali.+"),
		},
	}

	for _, tt := range tests {
		t.Run(tt.testName, func(t *testing.T) {
			returnedIf, err := getLocalMAC(tt.ifaceFunc, tt.ifaceExcludeFilter)
			if tt.expectErr {
				assert.Error(t, err)
			} else {
				assert.NoError(t, err)
				assert.Equal(t, tt.expected, returnedIf)
			}
		})
	}
=======
func TestReadConfig(t *testing.T) {
	fp := filepath.Join(os.TempDir(), "topoConfig.yaml")
	file, err := os.Create(fp)
	assert.Equal(t, nil, err)

	defer func() {
		os.Remove(fp)
		file.Close()
	}()

	os.WriteFile(fp, []byte(`{"allowedConnections": 1234}`), 0o600)

	_, err = ReadConfig(fp)
	assert.Error(t, err)
>>>>>>> 8f8488fd
}<|MERGE_RESOLUTION|>--- conflicted
+++ resolved
@@ -22,11 +22,8 @@
 	"math/rand"
 	"net"
 	"os"
-<<<<<<< HEAD
+	"path/filepath"
 	"regexp"
-=======
-	"path/filepath"
->>>>>>> 8f8488fd
 	"strconv"
 	"strings"
 	"sync"
@@ -899,7 +896,6 @@
 	assert.Equal(t, nil, err)
 }
 
-<<<<<<< HEAD
 func TestGetLocalMACFunc(t *testing.T) {
 	orderedIfs := []net.Interface{
 		{
@@ -1055,7 +1051,8 @@
 			}
 		})
 	}
-=======
+}
+
 func TestReadConfig(t *testing.T) {
 	fp := filepath.Join(os.TempDir(), "topoConfig.yaml")
 	file, err := os.Create(fp)
@@ -1070,5 +1067,4 @@
 
 	_, err = ReadConfig(fp)
 	assert.Error(t, err)
->>>>>>> 8f8488fd
 }