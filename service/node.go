--- conflicted
+++ resolved
@@ -1806,19 +1806,9 @@
 				s.useNVMeTCP = false
 				s.useIscsi = false
 			}
-<<<<<<< HEAD
 
 		}
 		if s.useIscsi {
-=======
-			s.initFCConnector(nodeChroot)
-			s.arrayTransportProtocolMap[symID] = FcTransportProtocol
-			isSymConnFC.Store(symID, true)
-		} else if s.useIscsi {
-			// resetOtherProtocols
-			s.useNVMeTCP = false
-			s.useNFS = false
->>>>>>> 02ace3c8
 			err := s.ensureISCSIDaemonStarted()
 			if err != nil {
 				log.Errorf("Failed to start the ISCSI Daemon. Error - %s", err.Error())
