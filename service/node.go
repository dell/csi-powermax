--- conflicted
+++ resolved
@@ -2015,12 +2015,7 @@
 	if len(ipInterfaces) == 0 {
 		return fmt.Errorf("couldn't find any ip interfaces on any of the port-groups %s", s.opts.PortGroups)
 	}
-<<<<<<< HEAD
-	for _, ip := range ipInterfaces {
-=======
-
 	for ip := range ipInterfaces {
->>>>>>> f876daad
 		// Attempt target discovery from host
 		log.Debugf("Discovering NVMe targets on %s", ip)
 		_, discoveryError := s.nvmetcpClient.DiscoverNVMeTCPTargets(ip, true)
