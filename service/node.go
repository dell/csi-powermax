/*
 Copyright © 2021 Dell Inc. or its subsidiaries. All Rights Reserved.

 Licensed under the Apache License, Version 2.0 (the "License");
 you may not use this file except in compliance with the License.
 You may obtain a copy of the License at
      http://www.apache.org/licenses/LICENSE-2.0
 Unless required by applicable law or agreed to in writing, software
 distributed under the License is distributed on an "AS IS" BASIS,
 WITHOUT WARRANTIES OR CONDITIONS OF ANY KIND, either express or implied.
 See the License for the specific language governing permissions and
 limitations under the License.
*/

package service

import (
	"context"
	"fmt"
	"io/ioutil"
	"math/rand"
	"os"
	"path"
	"regexp"
	"strconv"
	"strings"
	"sync"
	"time"

	pmax "github.com/dell/gopowermax"

	csi "github.com/container-storage-interface/spec/lib/go/csi"
	"github.com/coreos/go-systemd/dbus"
	"github.com/dell/gobrick"
	csictx "github.com/dell/gocsi/context"
	"github.com/dell/gofsutil"
	"github.com/dell/goiscsi"
	log "github.com/sirupsen/logrus"

	types "github.com/dell/gopowermax/types/v90"
	"google.golang.org/grpc/codes"
	"google.golang.org/grpc/metadata"
	"google.golang.org/grpc/status"
)

var (
	maximumStartupDelay         = 30
	getMappedVolMaxRetry        = 20
	nodePublishSleepTime        = 3 * time.Second
	lipSleepTime                = 5 * time.Second
	multipathSleepTime          = 5 * time.Second
	removeDeviceSleepTime       = 5000 * time.Millisecond
	deviceDeletionTimeout       = 5000 * time.Millisecond
	deviceDeletionPoll          = 50 * time.Millisecond
	maxBlockDevicesPerWWN       = 16
	targetMountRecheckSleepTime = 3 * time.Second
	multipathMutex              sync.Mutex
	deviceDeleteMutex           sync.Mutex
	disconnectVolumeRetryTime   = 1 * time.Second
	nodePendingState            pendingState
	sysBlock                    = "/sys/block" // changed for unit testing
)

type maskingViewTargetInfo struct {
	target           goiscsi.ISCSITarget
	IsCHAPConfigured bool
}

// Mapping between symid and all remote targets on the sym
// key - string, value - []ISCSITargetInfo
var symToAllISCSITargets sync.Map

// Mapping between symid and remote targets for this node
// key - string, value - []maskingViewTargetInfo
var symToMaskingViewTargets sync.Map

// Map to store if sym has fc connectivity or not
var isSymConnFC = make(map[string]bool)

// InvalidateSymToMaskingViewTargets - invalidates the cache
// Only used for testing
func (s *service) InvalidateSymToMaskingViewTargets() {
	deletefunc := func(key interface{}, value interface{}) bool {
		symToMaskingViewTargets.Delete(key)
		return true
	}
	symToMaskingViewTargets.Range(deletefunc)
}

func (s *service) NodeStageVolume(
	ctx context.Context,
	req *csi.NodeStageVolumeRequest) (
	*csi.NodeStageVolumeResponse, error) {

	privTgt := req.GetStagingTargetPath()
	if privTgt == "" {
		return nil, status.Error(codes.InvalidArgument, "Target Path is required")
	}

	var reqID string
	headers, ok := metadata.FromIncomingContext(ctx)
	if ok {
		if req, ok := headers["csi.requestid"]; ok && len(req) > 0 {
			reqID = req[0]
		}
	}

	// Get the VolumeID and parse it, check if pending op for this volume ID
	id := req.GetVolumeId()
	_, symID, _, remoteSymID, remoteVolID, err := s.parseCsiID(id)
	if err != nil {
		log.Errorf("Invalid volumeid: %s", id)
		return nil, status.Errorf(codes.InvalidArgument, "Invalid volume id: %s", id)
	}
	pmaxClient, err := s.GetPowerMaxClient(symID, remoteSymID)
	if err != nil {
		log.Error(err.Error())
		return nil, status.Error(codes.InvalidArgument, err.Error())
	}

	var volID volumeIDType = volumeIDType(id)
	if err := volID.checkAndUpdatePendingState(&nodePendingState); err != nil {
		return nil, err
	}
	defer volID.clearPending(&nodePendingState)

	// Probe the node if required and make sure startup called
	err = s.nodeProbe(ctx)
	if err != nil {
		log.Error("nodeProbe failed with error :" + err.Error())
		return nil, err
	}

	// Parse the CSI VolumeId and validate against the volume
	symID, devID, vol, err := s.GetVolumeByID(ctx, id, pmaxClient)
	if err != nil {
		// If the volume isn't found, we cannot stage it
		return nil, err
	}
	volumeWWN := vol.WWN

	// Save volume WWN to node disk
	err = s.writeWWNFile(id, volumeWWN)
	if err != nil {
		log.Error("Could not write WWN file: " + volumeWWN)
	}

	// Get publishContext
	publishContext := req.GetPublishContext()
	volumeLUNAddress := publishContext[PublishContextLUNAddress]
	var keyCount int
	targetIdentifiers := ""
	if count, ok := publishContext[PortIdentifierKeyCount]; ok {
		keyCount, _ = strconv.Atoi(count)
		for i := 1; i <= keyCount; i++ {
			portIdentifierKey := fmt.Sprintf("%s_%d", PortIdentifiers, i)
			targetIdentifiers += publishContext[portIdentifierKey]
		}
	} else {
		targetIdentifiers = publishContext[PortIdentifiers]
	}

	f := log.Fields{
		"CSIRequestID":      reqID,
		"DeviceID":          devID,
		"ID":                req.VolumeId,
		"LUNAddress":        volumeLUNAddress,
		"PrivTgt":           privTgt,
		"SymmetrixID":       symID,
		"TargetIdentifiers": targetIdentifiers,
		"WWN":               volumeWWN,
	}
	log.WithFields(f).Info("NodeStageVolume")
	ctx = setLogFields(ctx, f)

	localPublishContextData := publishContextData{
		deviceWWN:        "0x" + volumeWWN,
		volumeLUNAddress: volumeLUNAddress,
	}
	iscsiTargets, fcTargets, useFC := s.getArrayTargets(ctx, targetIdentifiers, symID, pmaxClient)
	iscsiChroot, _ := csictx.LookupEnv(context.Background(), EnvISCSIChroot)
	if useFC {
		s.initFCConnector(iscsiChroot)
		localPublishContextData.fcTargets = fcTargets
	} else {
		s.initISCSIConnector(iscsiChroot)
		localPublishContextData.iscsiTargets = iscsiTargets
	}
	devicePath, err := s.connectDevice(ctx, localPublishContextData, useFC)
	if err != nil {
		return nil, err
	}
	// Connect Remote Device
	if remoteSymID != "" {
		remDeviceWWN := publishContext[RemotePublishContextDeviceWWN]
		remVolumeLUNAddress := publishContext[RemotePublishContextLUNAddress]
		remotePublishContextData := publishContextData{
			deviceWWN:        "0x" + remDeviceWWN,
			volumeLUNAddress: remVolumeLUNAddress,
		}
		if remDeviceWWN == "" {
			log.Error("Remote device WWN required to be in PublishContext")
			return nil, status.Error(codes.InvalidArgument, "Remote device WWN required to be in PublishContext")
		}
		f := log.Fields{
			"CSIRequestID":      reqID,
			"DeviceID":          remoteVolID,
			"ID":                req.VolumeId,
			"LUNAddress":        remVolumeLUNAddress,
			"PrivTgt":           privTgt,
			"SymmetrixID":       symID,
			"RemoteSymID":       remoteSymID,
			"TargetIdentifiers": targetIdentifiers,
			"WWN":               remDeviceWWN,
		}
		log.WithFields(f).Info("NodeStageVolume for Remote Device")
		ctx = setLogFields(ctx, f)

		remoteTargetIdentifiers := ""
		if count, ok := publishContext[RemotePortIdentifierKeyCount]; ok {
			keyCount, _ = strconv.Atoi(count)
			for i := 1; i <= keyCount; i++ {
				portIdentifierKey := fmt.Sprintf("%s_%d", RemotePortIdentifiers, i)
				remoteTargetIdentifiers += publishContext[portIdentifierKey]
			}
		} else {
			remoteTargetIdentifiers = publishContext[RemotePortIdentifiers]
		}
		remIscsiTargets, remFcTargets, remUseFC := s.getArrayTargets(ctx, remoteTargetIdentifiers, remoteSymID, pmaxClient)
		log.Infof("Remote ISCSI Targets %v", remIscsiTargets)
		if remUseFC {
			s.initFCConnector(iscsiChroot)
			remotePublishContextData.fcTargets = remFcTargets
		} else {
			s.initISCSIConnector(iscsiChroot)
			remotePublishContextData.iscsiTargets = remIscsiTargets
		}
		remoteDevicePath, err := s.connectDevice(ctx, remotePublishContextData, remUseFC)
		if err != nil {
			return nil, err
		}
		f["RemoteDevicePath"] = remoteDevicePath
		f["RemoteLUNAddress"] = remVolumeLUNAddress
		f["TargetIdentifiers"] = remoteTargetIdentifiers
		f["RemoteWWN"] = remDeviceWWN
	}

	log.WithFields(f).WithField("devPath", devicePath).Info("NodeStageVolume completed")
	return &csi.NodeStageVolumeResponse{}, nil
}

type publishContextData struct {
	deviceWWN        string
	volumeLUNAddress string
	iscsiTargets     []ISCSITargetInfo
	fcTargets        []FCTargetInfo
}

// ISCSITargetInfo represents basic information about iSCSI target
type ISCSITargetInfo struct {
	Portal string
	Target string
}

// FCTargetInfo represents basic information about FC target
type FCTargetInfo struct {
	WWPN string
}

func (s *service) connectDevice(ctx context.Context, data publishContextData, useFC bool) (string, error) {
	logFields := getLogFields(ctx)
	var err error
	// The volumeLUNAddress is hex.
	lun, err := strconv.ParseInt(data.volumeLUNAddress, 16, 0)
	if err != nil {
		log.WithFields(logFields).Errorf("failed to convert lun number to int: %s", err.Error())
		return "", err
	}
	var device gobrick.Device
	if useFC {
		device, err = s.connectFCDevice(ctx, int(lun), data)
	} else {
		device, err = s.connectISCSIDevice(ctx, int(lun), data)
	}

	if err != nil {
		log.Errorf("Unable to find device after multiple discovery attempts: %s", err.Error())
		return "", status.Errorf(codes.Internal,
			"Unable to find device after multiple discovery attempts: %s", err.Error())
	}
	devicePath := path.Join("/dev/", device.Name)
	return devicePath, nil
}

func (s *service) connectISCSIDevice(ctx context.Context,
	lun int, data publishContextData) (gobrick.Device, error) {
	logFields := getLogFields(ctx)
	var targets []gobrick.ISCSITargetInfo
	for _, t := range data.iscsiTargets {
		targets = append(targets, gobrick.ISCSITargetInfo{Target: t.Target, Portal: t.Portal})
	}
	// separate context to prevent 15 seconds cancel from kubernetes
	connectorCtx, cFunc := context.WithTimeout(context.Background(), time.Second*120)
	connectorCtx = setLogFields(connectorCtx, logFields)
	defer cFunc()
	// TBD connectorCtx = copyTraceObj(ctx, connectorCtx)
	connectorCtx = setLogFields(connectorCtx, logFields)
	return s.iscsiConnector.ConnectVolume(connectorCtx, gobrick.ISCSIVolumeInfo{
		Targets: targets,
		Lun:     lun,
	})
}

func (s *service) connectFCDevice(ctx context.Context,
	lun int, data publishContextData) (gobrick.Device, error) {
	logFields := getLogFields(ctx)
	var targets []gobrick.FCTargetInfo
	for _, t := range data.fcTargets {
		targets = append(targets, gobrick.FCTargetInfo{WWPN: t.WWPN})
	}
	// separate context to prevent 15 seconds cancel from kubernetes
	connectorCtx, cFunc := context.WithTimeout(context.Background(), time.Second*120)
	connectorCtx = setLogFields(connectorCtx, logFields)
	defer cFunc()
	// TBD connectorCtx = copyTraceObj(ctx, connectorCtx)
	connectorCtx = setLogFields(connectorCtx, logFields)
	return s.fcConnector.ConnectVolume(connectorCtx, gobrick.FCVolumeInfo{
		Targets: targets,
		Lun:     lun,
	})
}

func (s *service) NodeUnstageVolume(
	ctx context.Context,
	req *csi.NodeUnstageVolumeRequest) (
	*csi.NodeUnstageVolumeResponse, error) {

	var reqID string
	headers, ok := metadata.FromIncomingContext(ctx)
	if ok {
		if req, ok := headers["csi.requestid"]; ok && len(req) > 0 {
			reqID = req[0]
		}
	}

	// Get the VolumeID and parse it, check if pending op for this volume ID
	id := req.GetVolumeId()
	_, symID, _, _, _, err := s.parseCsiID(id)
	if err != nil {
		log.Errorf("Invalid volumeid: %s", id)
		return nil, status.Errorf(codes.InvalidArgument, "Invalid volume id: %s", id)
	}
	pmaxClient, err := s.GetPowerMaxClient(symID)
	if err != nil {
		log.Error(err.Error())
		return nil, status.Error(codes.InvalidArgument, err.Error())
	}

	var volID volumeIDType = volumeIDType(id)
	if err := volID.checkAndUpdatePendingState(&nodePendingState); err != nil {
		return nil, err
	}
	defer volID.clearPending(&nodePendingState)

	// Remove the staging directory.
	stageTgt := req.GetStagingTargetPath()
	if stageTgt == "" {
		return nil, status.Error(codes.InvalidArgument, "A Staging Target argument is required")
	}
	err = gofsutil.Unmount(context.Background(), stageTgt)
	if err != nil {
		log.Infof("NodeUnstageVolume error unmount stage target %s: %s", stageTgt, err.Error())
	}
	removeWithRetry(stageTgt) // #nosec G20

	// READ volume WWN from the local file copy
	var volumeWWN string
	volumeWWN, err = s.readWWNFile(id)
	if err != nil {
		log.Infof("Fallback to retrieve WWN from server: %s", err)

		// Fallback - retrieve the WWN from the array. Much more expensive.
		// Probe the node if required and make sure startup called
		err = s.nodeProbe(ctx)
		if err != nil {
			log.Error("nodeProbe failed with error :" + err.Error())
			return nil, err
		}

		// Parse the CSI VolumeId and validate against the volume
		_, _, vol, err := s.GetVolumeByID(ctx, id, pmaxClient)
		if err != nil {
			// If the volume isn't found, or we fail to validate the name/id, k8s will retry NodeUnstage forever so...
			// Make it stop...
			if strings.Contains(err.Error(), notFound) || strings.Contains(err.Error(), failedToValidateVolumeNameAndID) {
				return &csi.NodeUnstageVolumeResponse{}, nil
			}
			return nil, err
		}
		volumeWWN = vol.WWN
	}

	// Parse the volume ID to get the symID and devID
	_, symID, devID, _, _, err := s.parseCsiID(id)
	if err != nil {
		return nil, status.Error(codes.InvalidArgument, err.Error())
	}

	if err := s.disconnectVolume(reqID, symID, devID, volumeWWN); err != nil {
		return nil, err
	}

	// Remove the mount private directory if present, and the directory
	privTgt := getPrivateMountPoint(s.privDir, id)
	err = removeWithRetry(privTgt)
	if err != nil {
		return nil, status.Error(codes.Internal, err.Error())
	}
	s.removeWWNFile(id)

	return &csi.NodeUnstageVolumeResponse{}, nil
}

// disconnectVolume disconnects a volume from a node and will verify it is disonnected
// by no more /dev/disk/by-id entry, retrying if necessary.
func (s *service) disconnectVolume(reqID, symID, devID, volumeWWN string) error {
	for i := 0; i < 3; i++ {
		var deviceName string
		symlinkPath, devicePath, _ := gofsutil.WWNToDevicePathX(context.Background(), volumeWWN)
		if devicePath == "" {
			if i == 0 {
				log.Infof("NodeUnstage Note- Didn't find device path for volume %s", volumeWWN)
			}
			return nil
		}
		devicePathComponents := strings.Split(devicePath, "/")
		deviceName = devicePathComponents[len(devicePathComponents)-1]
		f := log.Fields{
			"CSIRequestID": reqID,
			"DeviceID":     devID,
			"DeviceName":   deviceName,
			"DevicePath":   devicePath,
			"Retry":        i,
			"SymmetrixID":  symID,
			"WWN":          volumeWWN,
		}
		log.WithFields(f).Info("NodeUnstageVolume disconnectVolume")

		// Disconnect the volume using device name
		nodeUnstageCtx, cancel := context.WithTimeout(context.Background(), time.Second*120)
		nodeUnstageCtx = setLogFields(nodeUnstageCtx, f)
		switch s.arrayTransportProtocolMap[symID] {
		case FcTransportProtocol:
			s.fcConnector.DisconnectVolumeByDeviceName(nodeUnstageCtx, deviceName) // #nosec G20
		case IscsiTransportProtocol:
			s.iscsiConnector.DisconnectVolumeByDeviceName(nodeUnstageCtx, deviceName) // #nosec G20
		}
		cancel()
		time.Sleep(disconnectVolumeRetryTime)

		// Check that the /sys/block/DeviceName actually exists
		if _, err := ioutil.ReadDir(sysBlock + deviceName); err != nil {
			// If not, make sure the symlink is removed
			os.Remove(symlinkPath) // #nosec G20
		}
	}

	// Recheck volume disconnected
	devPath, _ := gofsutil.WWNToDevicePath(context.Background(), volumeWWN)
	if devPath == "" {
		return nil
	}
	return status.Errorf(codes.Internal, "disconnectVolume exceeded retry limit WWN %s devPath %s", volumeWWN, devPath)
}

// NodePublish volume handles the CSI request to publish a volume to a target directory.
func (s *service) NodePublishVolume(
	ctx context.Context,
	req *csi.NodePublishVolumeRequest) (
	*csi.NodePublishVolumeResponse, error) {

	var reqID string
	headers, ok := metadata.FromIncomingContext(ctx)
	if ok {
		if req, ok := headers["csi.requestid"]; ok && len(req) > 0 {
			reqID = req[0]
		}
	}

	// Get the VolumeID and parse it
	id := req.GetVolumeId()
	_, symID, _, _, _, err := s.parseCsiID(id)
	if err != nil {
		log.Errorf("Invalid volumeid: %s", id)
		return nil, status.Errorf(codes.InvalidArgument, "Invalid volume id: %s", id)
	}
	pmaxClient, err := s.GetPowerMaxClient(symID)
	if err != nil {
		log.Error(err.Error())
		return nil, status.Error(codes.InvalidArgument, err.Error())
	}

	// Probe the node if required and make sure startup called
	err = s.nodeProbe(ctx)
	if err != nil {
		log.Error("nodeProbe failed with error :" + err.Error())
		return nil, err
	}

	// Parse the CSI VolumeId and validate against the volume
	symID, devID, _, err := s.GetVolumeByID(ctx, id, pmaxClient)
	if err != nil {
		return nil, err
	}

	// Get volumeContext
	volumeContext := req.GetVolumeContext()
	if volumeContext != nil {
		log.Infof("VolumeContext:")
		for key, value := range volumeContext {
			log.Infof("    [%s]=%s", key, value)
		}
	}

	// Get publishContext
	publishContext := req.GetPublishContext()
	deviceWWN := publishContext[PublishContextDeviceWWN]
	volumeLUNAddress := publishContext[PublishContextLUNAddress]
	if deviceWWN == "" {
		log.Error("Device WWN required to be in PublishContext")
		return nil, status.Error(codes.InvalidArgument, "Device WWN required to be in PublishContext")
	}
	var keyCount int
	targetIdentifiers := ""
	if count, ok := publishContext[PortIdentifierKeyCount]; ok {
		keyCount, _ = strconv.Atoi(count)
		for i := 1; i <= keyCount; i++ {
			portIdentifierKey := fmt.Sprintf("%s_%d", PortIdentifiers, i)
			targetIdentifiers += publishContext[portIdentifierKey]
		}
	} else {
		targetIdentifiers = publishContext[PortIdentifiers]
	}
	log.WithField("CSIRequestID", reqID).Infof("node publishing volume: %s lun: %s", deviceWWN, volumeLUNAddress)

	var symlinkPath string
	var devicePath string
	symlinkPath, devicePath, err = gofsutil.WWNToDevicePathX(context.Background(), deviceWWN)
	if err != nil || symlinkPath == "" {
		errmsg := fmt.Sprintf("Device path not found for WWN %s: %s", deviceWWN, err)
		log.Error(errmsg)
		return nil, status.Error(codes.NotFound, errmsg)
	}

	f := log.Fields{
		"CSIRequestID":      reqID,
		"DeviceID":          devID,
		"DevicePath":        devicePath,
		"ID":                req.VolumeId,
		"Name":              volumeContext["Name"],
		"WWN":               deviceWWN,
		"PrivateDir":        s.privDir,
		"SymlinkPath":       symlinkPath,
		"SymmetrixID":       symID,
		"TargetPath":        req.GetTargetPath(),
		"TargetIdentifiers": targetIdentifiers,
	}

	log.WithFields(f).Info("Calling publishVolume")
	if err := publishVolume(req, s.privDir, symlinkPath, reqID); err != nil {
		return nil, err
	}
	return &csi.NodePublishVolumeResponse{}, nil
}

// NodeUnpublishVolume handles the CSI request to unpublish a volume from a particular target directory.
func (s *service) NodeUnpublishVolume(
	ctx context.Context,
	req *csi.NodeUnpublishVolumeRequest) (
	*csi.NodeUnpublishVolumeResponse, error) {

	var reqID string
	var err error
	headers, ok := metadata.FromIncomingContext(ctx)
	if ok {
		if req, ok := headers["csi.requestid"]; ok && len(req) > 0 {
			reqID = req[0]
		}
	}

	// Get the target path
	target := req.GetTargetPath()
	if target == "" {
		log.Error("target path required")
		return nil, status.Error(codes.InvalidArgument,
			"target path required")
	}

	// Look through the mount table for the target path.
	var targetMount gofsutil.Info
	if targetMount, err = s.getTargetMount(target); err != nil {
		return nil, err
	}

	if targetMount.Device == "" {
		// This should not happen normally... idempotent requests should be rare.
		// If we incorrectly exit here, conflicting devices will be left
		log.Debug(fmt.Sprintf("No target mount found... waiting %v to re-verify no target %s mount", targetMountRecheckSleepTime, target))
		time.Sleep(targetMountRecheckSleepTime)
		if targetMount, err = s.getTargetMount(target); err != nil {
			log.Info(fmt.Sprintf("Still no mount entry for target, so assuming this is an idempotent call: %s", target))
			return &csi.NodeUnpublishVolumeResponse{}, nil
		}
	}

	log.Infof("targetMount: %#v", targetMount)
	devicePath := targetMount.Device
	if devicePath == "devtmpfs" || devicePath == "" {
		devicePath = targetMount.Source
	}

	// Get the VolumeID and parse it
	id := req.GetVolumeId()

	f := log.Fields{
		"CSIRequestID": reqID,
		"DevicePath":   devicePath,
		"ID":           id,
		"PrivateDir":   s.privDir,
		"TargetPath":   req.GetTargetPath(),
	}

	// Unmount the target path.
	log.WithFields(f).Info("Calling Unmount of TargetPath")
	err = gofsutil.Unmount(context.Background(), req.GetTargetPath())
	if err != nil {
		log.WithFields(f).Info("TargetPath unmount: " + err.Error())
	}

	log.WithFields(f).Info("Calling unpublishVolume")
	var lastUnmounted bool
	if lastUnmounted, err = unpublishVolume(req, s.privDir, devicePath, reqID); err != nil {
		return nil, err
	}

	log.Infof("lastUnmounted %v", lastUnmounted)
	if lastUnmounted {
		removeWithRetry(target) // #nosec G20
		return &csi.NodeUnpublishVolumeResponse{}, nil
	}

	// It is unusual that we have not removed the last mount (i.e. lastUnmounted == false)
	// Recheck to make sure the target is unmounted.
	log.WithFields(f).Info("Not the last mount - rechecking target mount is gone")
	if targetMount, err = s.getTargetMount(target); err != nil {
		return nil, err
	}
	if targetMount.Device != "" {
		log.WithFields(f).Error("Target mount still present... returning failure")
		return nil, status.Error(codes.Internal, "Target Mount still present")
	}
	// Get the device mounts
	dev, err := GetDevice(devicePath)
	if err != nil {
		return nil, status.Error(codes.Internal, err.Error())
	}
	log.WithFields(f).Info("rechecking dev mounts")
	mnts, err := getDevMounts(dev)
	if err != nil {
		return nil, status.Error(codes.Internal, err.Error())
	}
	if len(mnts) > 0 {
		log.WithFields(f).Infof("Device mounts still present: %#v", mnts)
	}
	removeWithRetry(target) // #nosec G20
	return &csi.NodeUnpublishVolumeResponse{}, nil
}

func (s *service) getTargetMount(target string) (gofsutil.Info, error) {
	var targetMount gofsutil.Info
	mounts, err := gofsutil.GetMounts(context.Background())
	if err != nil {
		log.Error("could not reliably determine existing mount status")
		return targetMount, status.Error(codes.Internal, "could not reliably determine existing mount status")
	}
	for _, mount := range mounts {
		if mount.Path == target {
			targetMount = mount
			log.Infof("matching targetMount %s target %s", target, mount.Path)
		}
	}
	return targetMount, nil
}

func (s *service) nodeProbe(ctx context.Context) error {
	log.Debug("Entering nodeProbe")
	defer log.Debug("Exiting nodeProbe")
	if s.opts.NodeName == "" {
		return status.Errorf(codes.FailedPrecondition,
			"Error getting NodeName from the environment")
	}

	err := s.createPowerMaxClients(ctx)
	if err != nil {
		return err
	}

	// make sure we are logged into all arrays
	if s.nodeIsInitialized {
		// nothing to do for FC
		if s.opts.TransportProtocol != FcTransportProtocol {
			// Make sure that there is only discovery/login attempt at one time
			s.nodeProbeMutex.Lock()
			defer s.nodeProbeMutex.Unlock()
			_ = s.ensureLoggedIntoEveryArray(ctx, false)
		}
	}
	return nil
}

func (s *service) NodeGetCapabilities(
	ctx context.Context,
	req *csi.NodeGetCapabilitiesRequest) (
	*csi.NodeGetCapabilitiesResponse, error) {
	capabilities := []*csi.NodeServiceCapability{
		{
			Type: &csi.NodeServiceCapability_Rpc{
				Rpc: &csi.NodeServiceCapability_RPC{
					Type: csi.NodeServiceCapability_RPC_STAGE_UNSTAGE_VOLUME,
				},
			},
		},
		{
			Type: &csi.NodeServiceCapability_Rpc{
				Rpc: &csi.NodeServiceCapability_RPC{
					Type: csi.NodeServiceCapability_RPC_EXPAND_VOLUME,
				},
			},
		},
		{
			Type: &csi.NodeServiceCapability_Rpc{
				Rpc: &csi.NodeServiceCapability_RPC{
					Type: csi.NodeServiceCapability_RPC_SINGLE_NODE_MULTI_WRITER,
				},
			},
		},
	}
	if s.opts.IsHealthMonitorEnabled {
		healthMonitorCapabilities := []*csi.NodeServiceCapability{
			{
				Type: &csi.NodeServiceCapability_Rpc{
					Rpc: &csi.NodeServiceCapability_RPC{
						Type: csi.NodeServiceCapability_RPC_GET_VOLUME_STATS,
					},
				},
			}, {
				Type: &csi.NodeServiceCapability_Rpc{
					Rpc: &csi.NodeServiceCapability_RPC{
						Type: csi.NodeServiceCapability_RPC_VOLUME_CONDITION,
					},
				},
			},
		}
		capabilities = append(capabilities, healthMonitorCapabilities...)
	}

	return &csi.NodeGetCapabilitiesResponse{
		Capabilities: capabilities,
	}, nil
}

func (s *service) getIPInterfaces(ctx context.Context, symID string, portGroups []string, pmaxClient pmax.Pmax) ([]string, error) {
	ipInterfaces := make([]string, 0)
	for _, pg := range portGroups {
		portGroup, err := pmaxClient.GetPortGroupByID(ctx, symID, pg)
		if err != nil {
			return nil, err
		}
		for _, portKey := range portGroup.SymmetrixPortKey {
			port, err := pmaxClient.GetPort(ctx, symID, portKey.DirectorID, portKey.PortID)
			if err != nil {
				return nil, err
			}
			ipInterfaces = append(ipInterfaces, port.SymmetrixPort.IPAddresses...)
		}
	}
	return ipInterfaces, nil
}

func (s *service) isISCSIConnected(err error) bool {
	errMsg := err.Error()
	if strings.Contains(errMsg, "exit status 24") || // ISCSI_ERR_LOGIN_AUTH_FAILED - login failed due to authorization failure
		strings.Contains(errMsg, "exit status 15") { // ISCSI_ERR_SESS_EXISTS - session is logged in
		return true
	}
	return false
}

func (s *service) createTopologyMap(ctx context.Context, nodeName string) (map[string]string, error) {
	topology := map[string]string{}
	iscsiArrays := make([]string, 0)

	arrays, err := s.retryableGetSymmetrixIDList()
	if err != nil {
		return nil, err
	}

	for _, id := range arrays.SymmetrixIDs {
		pmaxClient, err := s.GetPowerMaxClient(id)
		if err != nil {
			log.Error(err.Error())
			continue
		}
		if s.arrayTransportProtocolMap != nil {
			if protocol, ok := s.arrayTransportProtocolMap[id]; ok && protocol == FcTransportProtocol {
				continue
			}
		}
		if s.loggedInArrays != nil {
			if isLoggedIn, ok := s.loggedInArrays[id]; ok && isLoggedIn {
				iscsiArrays = append(iscsiArrays, id)
				continue
			}
		}
		ipInterfaces, err := s.getIPInterfaces(ctx, id, s.opts.PortGroups, pmaxClient)
		if err != nil {
			log.Errorf("unable to fetch ip interfaces for %s: %s", id, err.Error())
			continue
		}
		if len(ipInterfaces) == 0 {
			log.Errorf("Couldn't find any ip interfaces on any of the port-groups")
		}
		for _, ip := range ipInterfaces {
			isArrayConnected := false
			_, err := s.iscsiClient.DiscoverTargets(ip, false)
			if err != nil {
				if s.isISCSIConnected(err) {
					isArrayConnected = true
				} else {
					log.Errorf("Failed to connect to the IP interface(%s) of array(%s)", ip, id)
				}
			} else {
				isArrayConnected = true
			}
			if isArrayConnected {
				iscsiArrays = append(iscsiArrays, id)
				break
			}
		}
	}

	for array, protocol := range s.arrayTransportProtocolMap {
		if protocol == FcTransportProtocol && s.checkIfArrayProtocolValid(nodeName, array, strings.ToLower(FcTransportProtocol)) {
			topology[s.getDriverName()+"/"+array] = s.getDriverName()
			topology[s.getDriverName()+"/"+array+"."+strings.ToLower(FcTransportProtocol)] = s.getDriverName()
		}
	}

	for _, array := range iscsiArrays {
		if _, ok := topology[s.getDriverName()+"/"+array]; !ok &&
			s.checkIfArrayProtocolValid(nodeName, array, strings.ToLower(IscsiTransportProtocol)) {
			topology[s.getDriverName()+"/"+array] = s.getDriverName()
			topology[s.getDriverName()+"/"+array+"."+strings.ToLower(IscsiTransportProtocol)] = s.getDriverName()
		}
	}

	return topology, nil
}

// checkIfArrayProtocolValid returns true if the  pair (array and protocol) is applicable for the given node based on config
// if the pair is present in allow rules, it is applied in the topology keys map
// if the pair is present in deny rules, it is skipped in the topology keys map
func (s *service) checkIfArrayProtocolValid(nodeName string, array string, protocol string) bool {
	if !s.opts.IsTopologyControlEnabled {
		return true
	}

	key := fmt.Sprintf("%s.%s", array, protocol)
	log.Debugf("Checking topology config for allow rules for key (%s)", key)
	// Check topo key pair as per rules in allow list
	if allowedList, ok := s.allowedTopologyKeys[nodeName]; ok {
		if !checkIfKeyIsIncludedOrNot(allowedList, key) {
			return false
		}
	} else if allowedList, ok := s.allowedTopologyKeys["*"]; ok {
		if !checkIfKeyIsIncludedOrNot(allowedList, key) {
			return false
		}
	}

	log.Debugf("Checking topology config for deny rules for key (%s)", key)
	// Check topo keys as per rules in denied list
	if deniedList, ok := s.deniedTopologyKeys[nodeName]; ok {
		if checkIfKeyIsIncludedOrNot(deniedList, key) {
			return false
		}
	} else if deniedList, ok := s.deniedTopologyKeys["*"]; ok {
		if checkIfKeyIsIncludedOrNot(deniedList, key) {
			return false
		}
	}
	log.Debugf("applied topo key for node %s : %+v", nodeName, key)
	return true
}

// checkIfKeyIsIncludedOrNot will crosscheck the key with the applied rules in the config.
// returns true if it founds the key in the rules.
func checkIfKeyIsIncludedOrNot(rulesList []string, key string) bool {
	found := false
	for _, rule := range rulesList {
		if strings.Contains(key, rule) {
			found = true
			break
		}
	}
	return found
}

// NodeGetInfo minimal version. Returns the NodeId
// MaxVolumesPerNode (optional) is left as 0 which means unlimited, and AccessibleTopology is left nil.
func (s *service) NodeGetInfo(
	ctx context.Context,
	req *csi.NodeGetInfoRequest) (
	*csi.NodeGetInfoResponse, error) {

	// Get the Node ID
	if s.opts.NodeName == "" {
		log.Error("Unable to get Node Name from the environment")
		return nil, status.Error(codes.FailedPrecondition,
			"Unable to get Node Name from the environment")
	}

	topology, err := s.createTopologyMap(ctx, s.opts.NodeName)
	if err != nil {
		log.Errorf("Unable to get the list of symmetrix ids. (%s)", err.Error())
		return nil, status.Error(codes.FailedPrecondition,
			"Unable to get the list of symmetrix ids")
	}
	if len(topology) == 0 {
		log.Errorf("No topology keys could be generated")
		return nil, status.Error(codes.FailedPrecondition, "no topology keys could be generate")
	}

	return &csi.NodeGetInfoResponse{
		NodeId: s.opts.NodeName,
		AccessibleTopology: &csi.Topology{
			Segments: topology,
		},
	}, nil
}

func (s *service) NodeGetVolumeStats(
	ctx context.Context, req *csi.NodeGetVolumeStatsRequest) (*csi.NodeGetVolumeStatsResponse, error) {
	var reqID string
	headers, ok := metadata.FromIncomingContext(ctx)
	if ok {
		if req, ok := headers["csi.requestid"]; ok && len(req) > 0 {
			reqID = req[0]
		}
	}

	// Get the VolumeID and parse it
	id := req.GetVolumeId()
	volName, symID, _, _, _, err := s.parseCsiID(id)
	if err != nil {
		log.Errorf("Invalid volumeid: %s", id)
		return nil, status.Errorf(codes.InvalidArgument, "Invalid volume id: %s", id)
	}

	volPath := req.GetVolumePath()
	if volPath == "" {
		log.Error("Volume path required")
		return nil, status.Error(codes.InvalidArgument, "no Volume path found in request, a volume path is required")
	}

	// Probe the node if required and make sure startup called
	err = s.nodeProbe(ctx)
	if err != nil {
		log.Error("nodeProbe failed with error :" + err.Error())
		return nil, err
	}

	f := log.Fields{
		"CSIRequestID":      reqID,
		"VolumePath":        volPath,
		"ID":                id,
		"VolumeName":        volName,
		"StagingTargetPath": req.GetStagingTargetPath(),
	}
	log.WithFields(f).Info("Calling NodeGetVolumeStats")

	pmaxClient, err := s.GetPowerMaxClient(symID)
	if err != nil {
		log.Error(err.Error())
		return nil, status.Error(codes.InvalidArgument, err.Error())
	}

	// abnormal and msg tells the condition of the volume
	var abnormal bool
	var msg string

	// check if volume exist
	_, _, _, err = s.GetVolumeByID(ctx, id, pmaxClient)
	if err != nil {
		abnormal = true
		msg = fmt.Sprintf("volume %s not found", id)
	}

	// check if volume is mounted
	if !abnormal {
		log.Debug("---- check 1 ----")
		replace := CSIPrefix + "-" + s.getClusterPrefix() + "-"
		volName = strings.Replace(volName, replace, "", 1)
		isMounted, err := isVolumeMounted(ctx, volName, volPath)
		log.Debug("---- isMounted ----", isMounted)
		if err != nil {
			abnormal = true
			msg = fmt.Sprintf("Error getting mount info for volume %s", id)
		}
		if err == nil && !isMounted {
			abnormal = true
			msg = fmt.Sprintf("no mount info for volume %s", id)
		}
	}

	if !abnormal {
		log.Debug("---- check 2 ----")
		// check if volume path is accessible
		_, err = os.ReadDir(volPath)
		if err != nil {
			abnormal = true
			msg = fmt.Sprintf("volume Path is not accessible: %s", err)
		}
		log.Debug("---- path is readable ----")
	}
	if abnormal {
		// return the response based on abnormal condition
		return &csi.NodeGetVolumeStatsResponse{
			Usage: []*csi.VolumeUsage{
				{
					Unit:      csi.VolumeUsage_UNKNOWN,
					Available: 0,
					Total:     0,
					Used:      0,
				},
			},
			VolumeCondition: &csi.VolumeCondition{
				Abnormal: abnormal,
				Message:  msg,
			},
		}, nil
	}
	// Get Volume stats metrics
	availableBytes, totalBytes, usedBytes, totalInodes, freeInodes, usedInodes, err := getVolumeStats(ctx, volPath)
	if err != nil {
		return &csi.NodeGetVolumeStatsResponse{
			Usage: []*csi.VolumeUsage{
				{
					Unit:      csi.VolumeUsage_UNKNOWN,
					Available: availableBytes,
					Total:     totalBytes,
					Used:      usedBytes,
				},
			},
			VolumeCondition: &csi.VolumeCondition{
				Abnormal: false,
				Message:  fmt.Sprintf("failed to get volume stats metrics : %s", err),
			},
		}, nil
	}

	// return the response with all the usage
	return &csi.NodeGetVolumeStatsResponse{
		Usage: []*csi.VolumeUsage{
			{
				Unit:      csi.VolumeUsage_BYTES,
				Available: availableBytes,
				Total:     totalBytes,
				Used:      usedBytes,
			},
			{
				Unit:      csi.VolumeUsage_INODES,
				Available: freeInodes,
				Total:     totalInodes,
				Used:      usedInodes,
			},
		},
		VolumeCondition: &csi.VolumeCondition{
			Abnormal: abnormal,
			Message:  "Volume in use",
		},
	}, nil
}

//getVolumeStats - Returns the stats for the volume mounted on given volume path
func getVolumeStats(ctx context.Context, volumePath string) (int64, int64, int64, int64, int64, int64, error) {
	availableBytes, totalBytes, usedBytes, totalInodes, freeInodes, usedInodes, err := gofsutil.FsInfo(ctx, volumePath)

	if err != nil {
		return 0, 0, 0, 0, 0, 0, status.Error(codes.Internal, fmt.Sprintf(
			"failed to get volume stats: %s", err))
	}
	return availableBytes, totalBytes, usedBytes, totalInodes, freeInodes, usedInodes, err
}

// isVolumeMounted fetches the mount info for a volume
// and compare the volume mount path with the target
func isVolumeMounted(ctx context.Context, volName string, target string) (bool, error) {

	devmnt, err := gofsutil.GetMountInfoFromDevice(ctx, volName)
	if err != nil {
		return false, status.Errorf(codes.Internal,
			"could not reliably determine existing mount status: '%s'",
			err.Error())
	}
	if strings.Contains(devmnt.MountPoint, target) {
		return true, nil
	}

	// No mount exists, volume is not published
	log.Debugf("target '%s' does not exist", target)
	return false, nil
}

// nodeStartup performs a few necessary functions for the nodes to function properly
// - validates that at least one iSCSI initiator is defined
// - validates that a connection to Unisphere exists
// - invokes nodeHostSetup in a thread
//
// returns an error if unable to perform node startup tasks without error
func (s *service) nodeStartup(ctx context.Context) error {

	if s.nodeIsInitialized {
		return nil
	}
	// Maximum number of pending requests before overload returned
	nodePendingState.maxPending = 10

	// Copy the multipath.conf file from /noderoot/etc/multipath.conf (EnvISCSIChroot)to /etc/multipath.conf if present
	//iscsiChroot, _ := csictx.LookupEnv(context.Background(), EnvISCSIChroot)
	//copyMultipathConfigFile(iscsiChroot, "")

	// make sure we have a connection to Unisphere
	if s.adminClient == nil {
		return fmt.Errorf("There is no Unisphere connection")
	}

	portWWNs := make([]string, 0)
	IQNs := make([]string, 0)
	var err error

	// Get fibrechannel initiators
	portWWNs, err = gofsutil.GetFCHostPortWWNs(context.Background())
	if err != nil {
		log.Error("nodeStartup could not GetFCHostPortWWNs")
	}

	// Get iscsi initiators.
	IQNs, err = s.iscsiClient.GetInitiators("")
	if err != nil {
		log.Error("nodeStartup could not GetInitiatorIQNs")
	}

	log.Infof("TransportProtocol %s FC portWWNs: %s ... IQNs: %s", s.opts.TransportProtocol, portWWNs, IQNs)
	// The driver needs at least one FC or iSCSI initiator to be defined
	if len(portWWNs) == 0 && len(IQNs) == 0 {
		return fmt.Errorf("No FC or iSCSI initiators were found and at least 1 is required")
	}

	arrays, err := s.retryableGetSymmetrixIDList()
	if err != nil {
		log.Error("Failed to fetch array list. Continuing without initializing node")
		return err
	}
	symmetrixIDs := arrays.SymmetrixIDs
	log.Debug(fmt.Sprintf("GetSymmetrixIDList returned: %v", symmetrixIDs))

	s.nodeHostSetup(ctx, portWWNs, IQNs, symmetrixIDs) // #nosec G20

	return err
}

func isValidHostID(hostID string) bool {
	rx := regexp.MustCompile("^[a-zA-Z0-9]{1}[a-zA-Z0-9_\\-]*$")
	return rx.MatchString(hostID)
}

// verifyAndUpdateInitiatorsInADiffHost verifies that a set of node initiators are not in a different host than expected.
// If they are, it updates the host name for the initiators if ModifyHostName env variable is set.
// These can be either FC initiators (hex numbers) or iSCSI initiators (starting with iqn.)
// It returns the number of initiators for the host that were found.
// Do not mix both FC and iSCSI initiators in a single call.
func (s *service) verifyAndUpdateInitiatorsInADiffHost(ctx context.Context, symID string, nodeInitiators []string, hostID string, pmaxClient pmax.Pmax) ([]string, error) {
	var validInitiators = make([]string, 0)
	var errormsg string
	initList, err := pmaxClient.GetInitiatorList(ctx, symID, "", false, false)
	if err != nil {
		log.Warning("Failed to fetch initiator list for the SYM :" + symID)
		return validInitiators, err
	}
	for _, nodeInitiator := range nodeInitiators {
		if strings.HasPrefix(nodeInitiator, "0x") {
			nodeInitiator = strings.Replace(nodeInitiator, "0x", "", 1)
		}
		for _, initiatorID := range initList.InitiatorIDs {
			if initiatorID == nodeInitiator || strings.HasSuffix(initiatorID, nodeInitiator) {
				log.Infof("Checking initiator %s against host %s", initiatorID, hostID)
				initiator, err := pmaxClient.GetInitiatorByID(ctx, symID, initiatorID)
				if err != nil {
					log.Warning("Failed to fetch initiator details for initiator: " + initiatorID)
					continue
				}
				if initiator.HostID != "" {
					if initiator.HostID != hostID &&
						s.opts.ModifyHostName {
						// User has set ModifyHostName to modify host name in case of a mismatch
						log.Infof("UpdateHostName processing: %s to %s", initiator.HostID, hostID)
						_, err := pmaxClient.UpdateHostName(ctx, symID, initiator.HostID, hostID)
						if err != nil {
							errormsg = fmt.Sprintf("Failed to change host name from %s to %s: %s", initiator.HostID, hostID, err)
							log.Warning(errormsg)
							continue
						}
					} else if initiator.HostID != hostID {
						errormsg = fmt.Sprintf("initiator: %s is already a part of a different host: %s on: %s",
							initiatorID, initiator.HostID, symID)
						log.Warning(errormsg)
						continue
					}
				}
<<<<<<< HEAD
				log.Infof("valid initiator: %s\n", initiatorID)
				validInitiators = appendIfMissing(validInitiators, nodeInitiator)
				errormsg = ""
=======
				log.Infof("valid initiator: %s", initiatorID)
				nValidInitiators++
>>>>>>> 705e3737
			}
		}
	}
	if 0 < len(errormsg) {
		return validInitiators, fmt.Errorf(errormsg)
	}
	return validInitiators, nil
}

// nodeHostSeup performs a few necessary functions for the nodes to function properly
// For FC:
// - A Host exists
// For ISCSI:
// - a Host exists within PowerMax, to identify this node
// - The Host contains the discovered iSCSI initiators
// - performs an iSCSI login
func (s *service) nodeHostSetup(ctx context.Context, portWWNs []string, IQNs []string, symmetrixIDs []string) error {
	s.mutex.Lock()
	defer s.mutex.Unlock()
	log.Info("**************************nodeHostSetup executing...*******************************")
	defer log.Info("**************************nodeHostSetup completed...*******************************")

	// we need to randomize a time before starting the interaction with unisphere
	// in order to reduce the concurrent workload on the system

	// determine a random delay period
	period := rand.Int() % maximumStartupDelay // #nosec G404
	// sleep ...
	log.Infof("Waiting for %d seconds", period)
	time.Sleep(time.Duration(period) * time.Second)

	// See if it's viable to use FC and/or ISCSI
	hostIDIscsi, _, _ := s.GetISCSIHostSGAndMVIDFromNodeID(s.opts.NodeName)
	hostIDFC, _, _ := s.GetFCHostSGAndMVIDFromNodeID(s.opts.NodeName)
	var useFC bool
	var useIscsi bool

	// Loop through the symmetrix, looking for existing initiators
	for _, symID := range symmetrixIDs {
		pmaxClient, err := s.GetPowerMaxClient(symID)
		if err != nil {
			log.Error(err.Error())
			continue
		}
		validFCs, err := s.verifyAndUpdateInitiatorsInADiffHost(ctx, symID, portWWNs, hostIDFC, pmaxClient)
		if err != nil {
			log.Error("Could not validate FC initiators " + err.Error())
		}
<<<<<<< HEAD
		log.Infof("valid FC initiators: %v\n", validFCs)
		if len(validFCs) > 0 && (s.opts.TransportProtocol == "" || s.opts.TransportProtocol == FcTransportProtocol) {
=======
		log.Infof("valid FC initiators: %d", validFC)
		if validFC > 0 && (s.opts.TransportProtocol == "" || s.opts.TransportProtocol == FcTransportProtocol) {
>>>>>>> 705e3737
			// We do have to have pre-existing initiators that were zoned for FC
			useFC = true
		}
		validIscsis, err := s.verifyAndUpdateInitiatorsInADiffHost(ctx, symID, IQNs, hostIDIscsi, pmaxClient)
		if err != nil {
			log.Error("Could not validate iSCSI initiators" + err.Error())
		} else if s.opts.TransportProtocol == "" || s.opts.TransportProtocol == IscsiTransportProtocol {
			// We do not have to have pre-existing initiators to use Iscsi (we can create them)
			useIscsi = true
		}
<<<<<<< HEAD
		log.Infof("valid (existing) iSCSI initiators (must be manually created): %v\n", validIscsis)
=======
		log.Infof("valid (existing) iSCSI initiators (must be manually created): %d", validIscsi)
>>>>>>> 705e3737

		if !useFC && !useIscsi {
			log.Error("No valid initiators- could not initialize FC or iSCSI")
			return err
		}

		if s.arrayTransportProtocolMap == nil {
			s.arrayTransportProtocolMap = make(map[string]string)
		}
		iscsiChroot, _ := csictx.LookupEnv(context.Background(), EnvISCSIChroot)
		if useFC {
			formattedFCs := make([]string, 0)
			for _, initiatorID := range validFCs {
				elems := strings.Split(initiatorID, ":")
				formattedFCs = appendIfMissing(formattedFCs, "0x"+elems[len(elems)-1])
			}
			err := s.setupArrayForFC(ctx, symID, formattedFCs, pmaxClient)
			if err != nil {
				log.Errorf("Failed to do the FC setup the Array(%s). Error - %s", symID, err.Error())
			}
			s.initFCConnector(iscsiChroot)
			s.arrayTransportProtocolMap[symID] = FcTransportProtocol
			isSymConnFC[symID] = true
		} else if useIscsi {
			err := s.ensureISCSIDaemonStarted()
			if err != nil {
				log.Errorf("Failed to start the ISCSI Daemon. Error - %s", err.Error())
			}
			err = s.setupArrayForIscsi(ctx, symID, validIscsis, pmaxClient)
			if err != nil {
				log.Errorf("Failed to do the ISCSI setup for the Array(%s). Error - %s", symID, err.Error())
			}
			s.initISCSIConnector(iscsiChroot)
			s.arrayTransportProtocolMap[symID] = IscsiTransportProtocol
		}
	}

	s.nodeIsInitialized = true
	return nil
}

func (s *service) setupArrayForFC(ctx context.Context, array string, portWWNs []string, pmaxClient pmax.Pmax) error {
	hostName, _, mvName := s.GetFCHostSGAndMVIDFromNodeID(s.opts.NodeName)
	log.Infof("setting up array %s for Fibrechannel, host name: %s masking view: %s", array, hostName, mvName)
	_, err := s.createOrUpdateFCHost(ctx, array, hostName, portWWNs, pmaxClient)
	return err
}

// setupArrayForIscsi is called to set up a node for iscsi operation.
func (s *service) setupArrayForIscsi(ctx context.Context, array string, IQNs []string, pmaxClient pmax.Pmax) error {
	hostName, _, mvName := s.GetISCSIHostSGAndMVIDFromNodeID(s.opts.NodeName)
	log.Infof("setting up array %s for Iscsi, host name: %s masking view ID: %s", array, hostName, mvName)

	// Create or update the IscsiHost and Initiators
	_, err := s.createOrUpdateIscsiHost(ctx, array, hostName, IQNs, pmaxClient)
	if err != nil {
		log.Error(err.Error())
		return err
	}
	_, err = s.getAndConfigureMaskingViewTargets(ctx, array, mvName, IQNs, pmaxClient)
	return err
}

// getAndConfigureMaskingViewTargets - Returns a list of ISCSITargets for a given masking view
// also update the node database with CHAP authentication (if required) and perform discovery/login
func (s *service) getAndConfigureMaskingViewTargets(ctx context.Context, array, mvName string, IQNs []string, pmaxClient pmax.Pmax) ([]goiscsi.ISCSITarget, error) {
	// Check the masking view
	goISCSITargets := make([]goiscsi.ISCSITarget, 0)
	view, err := pmaxClient.GetMaskingViewByID(ctx, array, mvName)
	if err != nil {
		// masking view does not exist, not an error but no need to login
		log.Debugf("Masking View %s does not exist for array %s, skipping login", mvName, array)
		return goISCSITargets, err
	}
	log.Infof("Masking View: %s exists for array id: %s", mvName, array)
	// masking view exists, we need to log into some targets
	// this will also update the cache
	targets, err := s.getIscsiTargetsForMaskingView(ctx, array, view, pmaxClient)
	if err != nil {
		log.Debugf(err.Error())
		return goISCSITargets, err
	}
	for _, tgt := range targets {
		goISCSITargets = append(goISCSITargets, tgt.target)
	}
	log.Debugf("Masking View Targets: %v", goISCSITargets)
	// First set the CHAP credentials
	if len(targets) > 0 {
		err = s.setCHAPCredentials(array, targets, IQNs)
		if err != nil {
			errorMsg := "Unable to set ISCSI CHAP credentials for some targets in the node database"
			log.Errorf("%s Error - %s", errorMsg, err.Error())
			return goISCSITargets, err
		}
		err = s.loginIntoISCSITargets(array, targets)
	}
	return goISCSITargets, err
}

// loginIntoISCSITargets - for a given array id and list of masking view targets
// attempt login. The login method is different if CHAP is enabled
// also update the logged in arrays cache
func (s *service) loginIntoISCSITargets(array string, targets []maskingViewTargetInfo) error {
	var err error
	loggedInAll := true
	if s.opts.EnableCHAP {
		// CHAP is already enabled on the array, discovery will not work
		// so we need to do a login (as we have already setup the database(s) successfully
		for _, tgt := range targets {
			loginError := s.iscsiClient.PerformLogin(tgt.target)
			if loginError != nil {
				log.Errorf("Failed to perform ISCSI login for target: %s. Error: %s",
					tgt.target.Target, loginError.Error())
				err = loginError
				loggedInAll = false
			} else {
				log.Infof("Successfully logged into target: %s", tgt.target.Target)
			}
		}
	} else {
		for _, tgt := range targets {
			// If CHAP is not enabled, attempt a discovery login
			log.Debugf("Discovering iSCSI targets on %s", tgt.target.Portal)
			_, discoveryError := s.iscsiClient.DiscoverTargets(tgt.target.Portal, true)
			if discoveryError != nil {
				log.Errorf("Failed to discover the ISCSI target: %s. Error: %s",
					tgt.target.Target, discoveryError.Error())
				err = discoveryError
				loggedInAll = false
			} else {
				log.Infof("Successfully logged into target: %s on portal :%s",
					tgt.target.Target, tgt.target.Portal)
			}
		}
	}
	// If we successfully logged into all targets, then marked the array as logged in
	if loggedInAll {
		s.cacheMutex.Lock()
		s.loggedInArrays[array] = true
		s.cacheMutex.Unlock()
	}
	return err
}

// setCHAPCredentials - Sets the CHAP credentials for a list of masking view targets
// in the node database. Also if any credentials were updated, it updates the target cache
func (s *service) setCHAPCredentials(array string, targets []maskingViewTargetInfo, IQNs []string) error {
	if s.opts.EnableCHAP {
		if len(IQNs) > 0 {
			if s.opts.CHAPUserName != "" {
				errorMsg := "multiple IQNs found on host and CHAP username is not set. invalid configuration"
				log.Debugf(errorMsg)
				return fmt.Errorf(errorMsg)
			}
		}
		chapUserName := s.opts.CHAPUserName
		modified := false
		for i := range targets {
			if chapUserName == "" {
				chapUserName = IQNs[0]
			}
			if !targets[i].IsCHAPConfigured {
				log.Debugf("Setting CHAP credentials for targets: %v", targets)
				err := s.iscsiClient.SetCHAPCredentials(targets[i].target, chapUserName, s.opts.CHAPPassword)
				if err != nil {
					log.Error(err)
					// If we were able to set credentials for some targets successfully
					// even then we won't be updating the cache
					return err
				}
				log.Debugf("Successfully set CHAP credentials for targets: %v", targets)
				targets[i].IsCHAPConfigured = true
				modified = true
			}
		}
		if modified {
			// Update the cache
			symToMaskingViewTargets.Store(array, targets)
		}
	}
	return nil
}

func getUnitStatus(units []dbus.UnitStatus, name string) *dbus.UnitStatus {
	for _, u := range units {
		if u.Name == name {
			return &u
		}
	}
	return nil
}

func (s *service) ensureISCSIDaemonStarted() error {
	target := "iscsid.service"
	err := s.createDbusConnection()
	if err != nil {
		return err
	}
	defer s.closeDbusConnection()
	units, err := s.dBusConn.ListUnits()
	if err != nil {
		log.Errorf("Failed to list systemd units. Error - %s", err.Error())
		return err
	}
	unit := getUnitStatus(units, target)
	if unit == nil {
		// Failed to get the status of ISCSI Daemon
		errMsg := fmt.Sprintf("failed to find %s. Going to panic", target)
		log.Error(errMsg)
		panic(fmt.Errorf(errMsg))
	} else if unit.ActiveState != "active" {
		log.Infof("%s is not active. Current state - %s", target, unit.ActiveState)
	} else {
		log.Info("ISCSI Daemon is active")
		return nil
	}
	log.Infof("Attempting to start %s", target)
	responsechan := make(chan string)
	// We try to replace the unit
	_, err = s.dBusConn.StartUnit(target, "replace", responsechan)
	if err != nil {
		// Failed to start the unit
		log.Errorf("Failed to start %s. Error - %s", target, err.Error())
		if strings.Contains(err.Error(), "is masked") {
			// If unit is masked, it can't be started even manually
			panic(err)
		} else {
			return err
		}
	}
	// Wait on the response channel
	job := <-responsechan
	if job != "done" {
		// Job didn't succeed
		errMsg := fmt.Sprintf("Failed to get a successful response from the job to start ISCSI daemon")
		log.Error(errMsg)
		return fmt.Errorf(errMsg)
	}
	log.Info("Successfully started ISCSI daemon")
	return nil
}

func (s *service) ensureLoggedIntoEveryArray(ctx context.Context, skipLogin bool) error {
	arrays := &types.SymmetrixIDList{}
	var err error

	// Get the list of arrays
	arrays, err = s.retryableGetSymmetrixIDList()
	if err != nil {
		return err
	}
	// Get iscsi initiators.
	IQNs, iSCSIErr := s.iscsiClient.GetInitiators("")
	if iSCSIErr != nil {
		return iSCSIErr
	}
	_, _, mvName := s.GetISCSIHostSGAndMVIDFromNodeID(s.opts.NodeName)
	// for each array known to unisphere, ensure we have performed ISCSI login for our masking views
	for _, array := range arrays.SymmetrixIDs {
		pmaxClient, err := s.GetPowerMaxClient(array)
		if err != nil {
			log.Error(err.Error())
			continue
		}
		if isSymConnFC[array] {
			// Check if we have marked this array as FC earlier
			continue
		}
		s.cacheMutex.Lock()
		if s.loggedInArrays[array] {
			// we have already logged into this array
			log.Debugf("(ISCSI) Already logged into the array: %s", array)
			s.cacheMutex.Unlock()
			break
		} else {
			log.Debugf("(ISCSI) No logins were done earlier for %s", array)
		}
		s.cacheMutex.Unlock()
		// Try to get the masking view targets from the cache
		mvTargets, ok := symToMaskingViewTargets.Load(array)
		if ok {
			// Entry is present in cache
			// This means that we discovered the targets
			// but haven't logged in for some reason
			log.Debugf("Cache hit for %s", array)
			maskingViewTargets := mvTargets.([]maskingViewTargetInfo)
			// First set the CHAP credentials if required
			err = s.setCHAPCredentials(array, maskingViewTargets, IQNs)
			if err != nil {
				//log the error and continue
				log.Errorf("Failed to set CHAP credentials for %v", maskingViewTargets)
				// Reset the error
				err = nil
			}
			err = s.loginIntoISCSITargets(array, maskingViewTargets)
		} else {
			// Entry not in cache
			// Configure MaskingView Targets - CHAP, Discovery/Login
			_, tempErr := s.getAndConfigureMaskingViewTargets(ctx, array, mvName, IQNs, pmaxClient)
			if tempErr != nil {
				if strings.Contains(tempErr.Error(), "does not exist") {
					// Ignore this error
					log.Debugf("Couldn't configure ISCSI targets as masking view: %s doesn't exist for array: %s",
						mvName, array)
					tempErr = nil
				} else {
					err = tempErr
					log.Errorf("Failed to configure ISCSI targets for masking view: %s, array: %s. Error: %s",
						mvName, array, tempErr.Error())
				}
			}
		}
		if err != nil {
			return fmt.Errorf("failed to login to (some) ISCSI targets. Error: %s", err.Error())
		}
	}
	return nil
}

func (s *service) getIscsiTargetsForMaskingView(ctx context.Context, array string, view *types.MaskingView, pmaxClient pmax.Pmax) ([]maskingViewTargetInfo, error) {
	if array == "" {
		return []maskingViewTargetInfo{}, fmt.Errorf("No array specified")
	}
	if view.PortGroupID == "" {
		return []maskingViewTargetInfo{}, fmt.Errorf("Masking view contains no PortGroupID")
	}
	// get the PortGroup in the masking view
	portGroup, err := pmaxClient.GetPortGroupByID(ctx, array, view.PortGroupID)
	if err != nil {
		return []maskingViewTargetInfo{}, err
	}
	targets := make([]maskingViewTargetInfo, 0)
	// for each Port
	for _, portKey := range portGroup.SymmetrixPortKey {
		pID := portKey.PortID
		port, err := pmaxClient.GetPort(ctx, array, portKey.DirectorID, pID)
		if err != nil {
			// unable to get port details
			continue
		}
		// for each IP address, save the target information
		for _, ip := range port.SymmetrixPort.IPAddresses {
			t := goiscsi.ISCSITarget{
				Portal:   ip,
				GroupTag: "0",
				Target:   port.SymmetrixPort.Identifier,
			}
			targets = append(targets, maskingViewTargetInfo{
				target:           t,
				IsCHAPConfigured: false,
			})
		}
	}
	symToMaskingViewTargets.Store(array, targets)
	return targets, nil
}

func (s *service) createOrUpdateFCHost(ctx context.Context, array string, nodeName string, portWWNs []string, pmaxClient pmax.Pmax) (*types.Host, error) {
	log.Info(fmt.Sprintf("Processing FC Host array: %s, nodeName: %s, initiators: %v", array, nodeName, portWWNs))
	if array == "" {
		return &types.Host{}, fmt.Errorf("createOrUpdateHost: No array specified")
	}
	if nodeName == "" {
		return &types.Host{}, fmt.Errorf("createOrUpdateHost: No nodeName specified")
	}
	if len(portWWNs) == 0 {
		return &types.Host{}, fmt.Errorf("createOrUpdateHost: No port WWNs specified")
	}

	// Get the set of initiators to use
	hostInitiators := make([]string, 0)
	initList, err := pmaxClient.GetInitiatorList(ctx, array, "", false, false)
	if err != nil {
		log.Error("Could not get initiator list: " + err.Error())
		return nil, err
	}
	stringSliceRegexReplace(portWWNs, "^0x", "")
	for _, portWWN := range portWWNs {
		for _, initiator := range initList.InitiatorIDs {
			if strings.HasSuffix(initiator, portWWN) {
				hostInitiators = appendIfMissing(hostInitiators, portWWN)
			}
		}
	}
	log.Infof("hostInitiators: %s", hostInitiators)

	// See if the host is present
	host, err := pmaxClient.GetHostByID(ctx, array, nodeName)
	log.Debug(fmt.Sprintf("GetHostById returned: %v, %v", host, err))
	if err != nil {
		// host does not exist, create it
		log.Infof(fmt.Sprintf("Array %s FC Host %s does not exist. Creating it.", array, nodeName))
		host, err = s.retryableCreateHost(ctx, array, nodeName, hostInitiators, nil, pmaxClient)
		if err != nil {
			return host, err
		}
	} else {
		// make sure we don't update an iscsi host
		arrayInitiators := stringSliceRegexMatcher(host.Initiators, "(0x)*[0-9a-fA-F]")
		stringSliceRegexReplace(arrayInitiators, "^.*:.*:", "")
		// host does exist, update it if necessary
		if len(arrayInitiators) != 0 && !stringSlicesEqual(arrayInitiators, hostInitiators) {
			log.Infof("updating host: %s initiators to: %s", nodeName, hostInitiators)
			_, err := s.retryableUpdateHostInitiators(ctx, array, host, portWWNs, pmaxClient)
			if err != nil {
				return host, err
			}
		}
	}
	return host, nil
}

func (s *service) createOrUpdateIscsiHost(ctx context.Context, array string, nodeName string, IQNs []string, pmaxClient pmax.Pmax) (*types.Host, error) {
	log.Debug(fmt.Sprintf("Processing Iscsi Host array: %s, nodeName: %s, initiators: %v", array, nodeName, IQNs))
	if array == "" {
		return &types.Host{}, fmt.Errorf("createOrUpdateHost: No array specified")
	}
	if nodeName == "" {
		return &types.Host{}, fmt.Errorf("createOrUpdateHost: No nodeName specified")
	}
	if len(IQNs) == 0 {
		return &types.Host{}, fmt.Errorf("createOrUpdateHost: No IQNs specified")
	}

	host, err := pmaxClient.GetHostByID(ctx, array, nodeName)
	log.Infof(fmt.Sprintf("GetHostById returned: %v, %v", host, err))

	if err != nil {
		// host does not exist, create it
		log.Infof(fmt.Sprintf("ISCSI Host %s does not exist. Creating it.", nodeName))
		host, err = s.retryableCreateHost(ctx, array, nodeName, IQNs, nil, pmaxClient)
		if err != nil {
			return &types.Host{}, fmt.Errorf("Unable to create Host: %v", err)
		}
	} else {
		// Make sure we don't update an FC host
		hostInitiators := stringSliceRegexMatcher(host.Initiators, "^iqn\\.")
		// host does exist, update it if necessary
		if len(hostInitiators) != 0 && !stringSlicesEqual(hostInitiators, IQNs) {
			log.Infof("updating host: %s initiators to: %s", nodeName, IQNs)
			if _, err := s.retryableUpdateHostInitiators(ctx, array, host, IQNs, pmaxClient); err != nil {
				return host, err
			}
		}
	}

	return host, nil
}

// retryableCreateHost
func (s *service) retryableCreateHost(ctx context.Context, array string, nodeName string, hostInitiators []string, flags *types.HostFlags, pmaxClient pmax.Pmax) (*types.Host, error) {
	var err error
	var host *types.Host
	deadline := time.Now().Add(time.Duration(s.GetPmaxTimeoutSeconds()) * time.Second)
	for tries := 0; time.Now().Before(deadline); tries++ {
		host, err = pmaxClient.CreateHost(ctx, array, nodeName, hostInitiators, nil)
		if err != nil {
			// Retry on this error
			log.Debug(fmt.Sprintf("failed to create Host; retrying..."))
			time.Sleep(time.Second << uint(tries)) // incremental back-off
			continue
		}
		break
	}
	if err != nil {
		return &types.Host{}, fmt.Errorf("Unable to create Host: %s", err)
	}
	return host, nil
}

// retryableUpdateHostInitiators wraps UpdateHostInitiators in a retry loop
func (s *service) retryableUpdateHostInitiators(ctx context.Context, array string, host *types.Host, initiators []string, pmaxClient pmax.Pmax) (*types.Host, error) {
	var err error
	var updatedHost *types.Host
	deadline := time.Now().Add(time.Duration(s.GetPmaxTimeoutSeconds()) * time.Second)
	for tries := 0; time.Now().Before(deadline); tries++ {
		updatedHost, err = pmaxClient.UpdateHostInitiators(ctx, array, host, initiators)
		if err != nil {
			// Retry on this error
			log.Debug(fmt.Sprintf("failed to update Host; retrying..."))
			time.Sleep(time.Second << uint(tries)) // incremental back-off
			continue
		}
		host = updatedHost
		break
	}
	if err != nil {
		return &types.Host{}, fmt.Errorf("Unable to update Host: %v", err)
	}
	return updatedHost, nil
}

// retryableGetSymmetrixIDList returns the list of arrays
func (s *service) retryableGetSymmetrixIDList() (*types.SymmetrixIDList, error) {
	/*var arrays *types.SymmetrixIDList
	var err error
	deadline := time.Now().Add(time.Duration(s.GetPmaxTimeoutSeconds()) * time.Second)
	for tries := 0; time.Now().Before(deadline); tries++ {
		arrays, err = pmaxClient.GetSymmetrixIDList()
		if err != nil {
			// Retry on this error
			log.Error("failed to retrieve list of arrays; retrying...")
			time.Sleep(time.Second << uint(tries)) // incremental back-off
			continue
		}
		break
	}
	if err != nil {
		return &types.SymmetrixIDList{}, fmt.Errorf("Unable to retrieve Array List, timed out")
	}*/
	return &types.SymmetrixIDList{
		SymmetrixIDs: s.opts.ManagedArrays,
	}, nil
}

//NodeExpandVolume helps extending a volume size on a node
func (s *service) NodeExpandVolume(
	ctx context.Context,
	req *csi.NodeExpandVolumeRequest) (
	*csi.NodeExpandVolumeResponse, error) {

	var reqID string
	var err error
	headers, ok := metadata.FromIncomingContext(ctx)
	if ok {
		if req, ok := headers["csi.requestid"]; ok && len(req) > 0 {
			reqID = req[0]
		}
	}

	// We are getting target path that points to mounted path on "/"
	// This doesn't help us, though we should trace the path received
	volumePath := req.GetVolumePath()
	if volumePath == "" {
		log.Error("Volume path required")
		return nil, status.Error(codes.InvalidArgument,
			"Volume path required")
	}

	id := req.GetVolumeId()
	_, symID, _, _, _, err := s.parseCsiID(id)
	if err != nil {
		log.Errorf("Invalid volumeid: %s", id)
		return nil, status.Errorf(codes.InvalidArgument, "Invalid volume id: %s", id)
	}
	pmaxClient, err := s.GetPowerMaxClient(symID)
	if err != nil {
		log.Error(err.Error())
		return nil, status.Error(codes.InvalidArgument, err.Error())
	}

	// Probe the node if required and make sure startup called
	err = s.nodeProbe(ctx)
	if err != nil {
		log.Error("nodeProbe failed with error :" + err.Error())
		return nil, err
	}

	// Parse the CSI VolumeId and validate against the volume
	_, _, vol, err := s.GetVolumeByID(ctx, id, pmaxClient)
	if err != nil {
		// If the volume isn't found, we cannot stage it
		return nil, err
	}
	volumeWWN := vol.WWN

	//Get the pmax volume name so that it can be searched in the system
	//to find mount information
	replace := CSIPrefix + "-" + s.getClusterPrefix() + "-"
	volName := strings.Replace(vol.VolumeIdentifier, replace, "", 1)

	//Locate and fetch all (multipath/regular) mounted paths using this volume
	devMnt, err := gofsutil.GetMountInfoFromDevice(ctx, volName)
	if err != nil {
		var devName string
		// No mounts were found. Perhaps it is a raw block device, which would not be mounted.
		deviceNames, _ := gofsutil.GetSysBlockDevicesForVolumeWWN(context.Background(), volumeWWN)
		if len(deviceNames) > 0 {
			for _, deviceName := range deviceNames {
				devicePath := sysBlock + "/" + deviceName
				log.Infof("Rescanning unmounted (raw block) device %s to expand size", deviceName)
				err = gofsutil.DeviceRescan(context.Background(), devicePath)
				if err != nil {
					log.Errorf("Failed to rescan device (%s) with error (%s)", devicePath, err.Error())
					return nil, status.Error(codes.Internal, err.Error())
				}
				devName = deviceName
			}
			mpathDev, err := gofsutil.GetMpathNameFromDevice(ctx, devName)
			if err != nil {
				log.Errorf("Failed to fetch mpath name for device (%s) with error (%s)", devName, err.Error())
				return nil, status.Error(codes.Internal, err.Error())
			}
			if mpathDev != "" {
				err = gofsutil.ResizeMultipath(context.Background(), mpathDev)
				if err != nil {
					log.Errorf("Failed to resize filesystem: device  (%s) with error (%s)", mpathDev, err.Error())
					return nil, status.Error(codes.Internal, err.Error())
				}
			}
			return &csi.NodeExpandVolumeResponse{}, nil
		}
		log.Errorf("Failed to find mount info for (%s) with error (%s)", volName, err.Error())
		return nil, status.Error(codes.Internal,
			fmt.Sprintf("Failed to find mount info for (%s) with error (%s)", volName, err.Error()))
	}
	log.Infof("Mount info for volume %s: %+v", volName, devMnt)

	size := req.GetCapacityRange().GetRequiredBytes()

	f := log.Fields{
		"CSIRequestID": reqID,
		"VolumeName":   volName,
		"VolumePath":   volumePath,
		"Size":         size,
		"VolumeWWN":    volumeWWN,
	}
	log.WithFields(f).Info("Calling resize the file system")

	// Rescan the device for the volume expanded on the array
	for _, device := range devMnt.DeviceNames {
		devicePath := sysBlock + "/" + device
		err = gofsutil.DeviceRescan(context.Background(), devicePath)
		if err != nil {
			log.Errorf("Failed to rescan device (%s) with error (%s)", devicePath, err.Error())
			return nil, status.Error(codes.Internal, err.Error())
		}
	}

	// Expand the filesystem with the actual expanded volume size.
	if devMnt.MPathName != "" {
		err = gofsutil.ResizeMultipath(context.Background(), devMnt.MPathName)
		if err != nil {
			log.Errorf("Failed to resize filesystem: device  (%s) with error (%s)", devMnt.MountPoint, err.Error())
			return nil, status.Error(codes.Internal, err.Error())
		}
	}
	//For a regular device, get the device path (devMnt.DeviceNames[1]) where the filesystem is mounted
	//PublishVolume creates devMnt.DeviceNames[0] but is left unused for regular devices
	var devicePath string
	if len(devMnt.DeviceNames) > 1 {
		devicePath = "/dev/" + devMnt.DeviceNames[1]
	} else {
		devicePath = "/dev/" + devMnt.DeviceNames[0]
	}

	// Determine file system type
	fsType, err := gofsutil.FindFSType(context.Background(), devMnt.MountPoint)
	if err != nil {
		log.Errorf("Failed to fetch filesystem for volume  (%s) with error (%s)", devMnt.MountPoint, err.Error())
		return nil, status.Error(codes.Internal, err.Error())
	}
	log.Infof("Found %s filesystem mounted on volume %s", fsType, devMnt.MountPoint)

	//Resize the filesystem
	err = gofsutil.ResizeFS(context.Background(), devMnt.MountPoint, devicePath, devMnt.MPathName, fsType)
	if err != nil {
		log.Errorf("Failed to resize filesystem: mountpoint (%s) device (%s) with error (%s)",
			devMnt.MountPoint, devicePath, err.Error())
		return nil, status.Error(codes.Internal, err.Error())
	}

	return &csi.NodeExpandVolumeResponse{}, nil
}

// Gets the iscsi target iqn values that can be used for rescanning.
func (s *service) getISCSITargets(ctx context.Context, symID string, pmaxClient pmax.Pmax) ([]ISCSITargetInfo, error) {
	var targets []ISCSITargetInfo
	var ips interface{}
	var ok bool

	ips, ok = symToAllISCSITargets.Load(symID)
	if ok {
		targets = ips.([]ISCSITargetInfo)
		log.Infof("Found targets %v in cache", targets)
	} else {
		pmaxTargets, err := pmaxClient.GetISCSITargets(ctx, symID)
		if err != nil {
			return targets, status.Error(codes.Internal, fmt.Sprintf("Could not get iscsi target information: %s", err.Error()))
		}
		for _, pmaxTarget := range pmaxTargets {
			for _, ipaddr := range pmaxTarget.PortalIPs {
				target := ISCSITargetInfo{
					Target: pmaxTarget.IQN,
					Portal: ipaddr,
				}
				targets = append(targets, target)
			}
		}
		symToAllISCSITargets.Store(symID, targets)
		log.Infof("Updated targets %v in cache", targets)
	}

	return targets, nil
}

// Returns the array targets and a boolean that is true if Fibrechannel.
// If the target is ISCSI, it also updates ISCSI node database if CHAP
// authentication was requested
func (s *service) getArrayTargets(ctx context.Context, targetIdentifiers string, symID string, pmaxClient pmax.Pmax) ([]ISCSITargetInfo, []FCTargetInfo, bool) {
	iscsiTargets := make([]ISCSITargetInfo, 0)
	fcTargets := make([]FCTargetInfo, 0)
	var isFC bool
	arrayTargets := strings.Split(targetIdentifiers, ",")

	// Remove the last empty element from the slice as there is a trailing ","
	if len(arrayTargets) == 1 && (arrayTargets[0] == targetIdentifiers) {
		log.Error("Failed to parse the target identifier string: " + targetIdentifiers)
	} else if len(arrayTargets) > 1 {
		arrayTargets = arrayTargets[:len(arrayTargets)-1]
		for i := 0; i < len(arrayTargets); i++ {
			if strings.HasPrefix(arrayTargets[i], "0x") { // fc
				tgt := strings.Replace(arrayTargets[i], "0x", "", 1)
				isFC = true
				fcTarget := FCTargetInfo{
					WWPN: tgt,
				}
				fcTargets = append(fcTargets, fcTarget)
			}
		}
		if !isFC {
			iscsiTargets = s.getAndConfigureArrayISCSITargets(ctx, arrayTargets, symID, pmaxClient)
		}
	}
	log.Infof("Array targets: %s", arrayTargets)
	return iscsiTargets, fcTargets, isFC
}

func (s *service) getAndConfigureArrayISCSITargets(ctx context.Context, arrayTargets []string, symID string, pmaxClient pmax.Pmax) []ISCSITargetInfo {
	iscsiTargets := make([]ISCSITargetInfo, 0)
	allTargets, _ := s.getISCSITargets(ctx, symID, pmaxClient)
	IQNs, err := s.iscsiClient.GetInitiators("")
	if err != nil {
		log.Errorf("Failed to fetch initiators for the host. Error: %s", err.Error())
		return iscsiTargets
	}
	cachedTargets, ok := symToMaskingViewTargets.Load(symID)
	if ok {
		targets := cachedTargets.([]maskingViewTargetInfo)
		// Enable CHAP if required
		err = s.setCHAPCredentials(symID, targets, IQNs)
		if err != nil {
			// Log the error and continue
			log.Errorf("Failed to set CHAP credentials for targets: %v. Error: %s", targets, err.Error())
		} else {
			// Update the cache if required
			cacheUpdated := false
			for i := range targets {
				if !targets[i].IsCHAPConfigured {
					targets[i].IsCHAPConfigured = true
					cacheUpdated = true
				}
			}
			if cacheUpdated {
				symToMaskingViewTargets.Store(symID, targets)
			}
		}
		// Check if the array targets are all present in the cache
		for _, arrayTarget := range arrayTargets {
			found := false
			for _, tgt := range targets {
				if arrayTarget == tgt.target.Target {
					iscsiTarget := ISCSITargetInfo{
						Target: arrayTarget,
						Portal: tgt.target.Portal,
					}
					iscsiTargets = append(iscsiTargets, iscsiTarget)
					found = true
				}
			}
			if !found {
				// Some array targets are not present in cache
				// This mostly means that the Port group was modified post
				// driver boot. Invalidate the cache
				symToMaskingViewTargets.Delete(symID)
				// Look in the cache for all targets on the array
				isFound := false
				for _, tgt := range allTargets {
					if arrayTarget == tgt.Target {
						iscsiTarget := ISCSITargetInfo{
							Target: arrayTarget,
							Portal: tgt.Portal,
						}
						iscsiTargets = append(iscsiTargets, iscsiTarget)
						isFound = true
					}
				}
				if !isFound {
					// This will be an extremely rare case
					// A new ISCSI target/portal IP has been configured
					// on the array and added to the Port Group
					// after the node driver cache information
					// Invalidate the cache. Return whatever targets we have found until now
					symToAllISCSITargets.Delete(symID)
					break
				}
			}
		}
		return iscsiTargets
	}
	// There is no cached information
	_, _, mvName := s.GetISCSIHostSGAndMVIDFromNodeID(s.opts.NodeName)
	// Get the Masking View Targets and configure CHAP if required
	// This call updates the cache as well
	goISCSITargets, err := s.getAndConfigureMaskingViewTargets(ctx, symID, mvName, IQNs, pmaxClient)
	if err != nil {
		log.Errorf("Failed to get and configure masking view targets. Error: %s", err.Error())
	}
	for _, arrayTarget := range arrayTargets {
		found := false
		for _, goiscsiTarget := range goISCSITargets {
			if arrayTarget == goiscsiTarget.Target {
				iscsiTarget := ISCSITargetInfo{
					Target: arrayTarget,
					Portal: goiscsiTarget.Portal,
				}
				iscsiTargets = append(iscsiTargets, iscsiTarget)
				found = true
			}
		}
		if !found {
			log.Errorf("Internal Error - Target: %s not found on array: %s", arrayTarget, symID)
		}
	}
	return iscsiTargets
}

// writeWWNFile writes a volume's WWN to a file copy on the node
func (s *service) writeWWNFile(id, volumeWWN string) error {
	wwnFileName := fmt.Sprintf("%s/%s.wwn", s.privDir, id)
	err := ioutil.WriteFile(wwnFileName, []byte(volumeWWN), 0644) // #nosec G306
	if err != nil {
		return status.Errorf(codes.Internal, "Could not read WWN file: %s", wwnFileName)
	}
	return nil
}

// readWWNFile reads the WWN from a file copy on the node
func (s *service) readWWNFile(id string) (string, error) {
	// READ volume WWN
	wwnFileName := fmt.Sprintf("%s/%s.wwn", s.privDir, id)
	wwnBytes, err := ioutil.ReadFile(wwnFileName) // #nosec G304
	if err != nil {
		return "", status.Errorf(codes.Internal, "Could not read WWN file: %s", wwnFileName)
	}
	volumeWWN := string(wwnBytes)
	return volumeWWN, nil
}

// removeWWNFile removes the WWN file from the node local disk
func (s *service) removeWWNFile(id string) {
	wwnFileName := fmt.Sprintf("%s/%s.wwn", s.privDir, id)
	os.Remove(wwnFileName) // #nosec G20
}<|MERGE_RESOLUTION|>--- conflicted
+++ resolved
@@ -1228,14 +1228,9 @@
 						continue
 					}
 				}
-<<<<<<< HEAD
 				log.Infof("valid initiator: %s\n", initiatorID)
 				validInitiators = appendIfMissing(validInitiators, nodeInitiator)
 				errormsg = ""
-=======
-				log.Infof("valid initiator: %s", initiatorID)
-				nValidInitiators++
->>>>>>> 705e3737
 			}
 		}
 	}
@@ -1284,14 +1279,9 @@
 		if err != nil {
 			log.Error("Could not validate FC initiators " + err.Error())
 		}
-<<<<<<< HEAD
-		log.Infof("valid FC initiators: %v\n", validFCs)
+		log.Infof("valid FC initiators: %v", validFCs)
 		if len(validFCs) > 0 && (s.opts.TransportProtocol == "" || s.opts.TransportProtocol == FcTransportProtocol) {
-=======
-		log.Infof("valid FC initiators: %d", validFC)
-		if validFC > 0 && (s.opts.TransportProtocol == "" || s.opts.TransportProtocol == FcTransportProtocol) {
->>>>>>> 705e3737
-			// We do have to have pre-existing initiators that were zoned for FC
+		  // We do have to have pre-existing initiators that were zoned for FC
 			useFC = true
 		}
 		validIscsis, err := s.verifyAndUpdateInitiatorsInADiffHost(ctx, symID, IQNs, hostIDIscsi, pmaxClient)
@@ -1301,11 +1291,7 @@
 			// We do not have to have pre-existing initiators to use Iscsi (we can create them)
 			useIscsi = true
 		}
-<<<<<<< HEAD
-		log.Infof("valid (existing) iSCSI initiators (must be manually created): %v\n", validIscsis)
-=======
-		log.Infof("valid (existing) iSCSI initiators (must be manually created): %d", validIscsi)
->>>>>>> 705e3737
+		log.Infof("valid (existing) iSCSI initiators (must be manually created): %v", validIscsis)
 
 		if !useFC && !useIscsi {
 			log.Error("No valid initiators- could not initialize FC or iSCSI")
