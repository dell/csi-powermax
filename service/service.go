/*
 Copyright © 2021-2025 Dell Inc. or its subsidiaries. All Rights Reserved.

 Licensed under the Apache License, Version 2.0 (the "License");
 you may not use this file except in compliance with the License.
 You may obtain a copy of the License at
      http://www.apache.org/licenses/LICENSE-2.0
 Unless required by applicable law or agreed to in writing, software
 distributed under the License is distributed on an "AS IS" BASIS,
 WITHOUT WARRANTIES OR CONDITIONS OF ANY KIND, either express or implied.
 See the License for the specific language governing permissions and
 limitations under the License.
*/

package service

import (
	"context"
	"errors"
	"fmt"
	"math/rand"
	"net"
	"os"
	"path/filepath"
	"strconv"
	"strings"
	"sync"
	"time"

	"github.com/dell/gonvme"

	"github.com/dell/csi-powermax/v2/k8sutils"

	"github.com/dell/dell-csi-extensions/podmon"
	"github.com/fsnotify/fsnotify"
	"github.com/spf13/viper"

	"github.com/dell/csi-powermax/v2/pkg/symmetrix"

	"google.golang.org/grpc"

	"github.com/container-storage-interface/spec/lib/go/csi"
	"github.com/dell/gocsi"
	csictx "github.com/dell/gocsi/context"
	"github.com/dell/goiscsi"
	types "github.com/dell/gopowermax/v2/types/v100"
	log "github.com/sirupsen/logrus"
	"google.golang.org/grpc/codes"
	"google.golang.org/grpc/status"

	"github.com/dell/csi-powermax/v2/core"
	migrext "github.com/dell/dell-csi-extensions/migration"
	csiext "github.com/dell/dell-csi-extensions/replication"
	pmax "github.com/dell/gopowermax/v2"
)

// Constants for the service
const (
	Name                       = "csi-powermax.dellemc.com"         // Name is the name of the CSI plug-in.
	ApplicationName            = "CSI Driver for Dell EMC PowerMax" // ApplicationName is the name used to register with Powermax REST APIs
	defaultPrivDir             = "/dev/disk/csi-powermax"
	defaultPmaxTimeout         = 120
	defaultLockCleanupDuration = 4
	csiPrefix                  = "csi-"
	logFields                  = "logFields"
	maxAuthenticateRetryCount  = 4
	CSILogLevelParam           = "CSI_LOG_LEVEL"
	CSILogFormatParam          = "CSI_LOG_FORMAT"
	ArrayStatus                = "/array-status"
	DefaultPodmonPollRate      = 60
	ReplicationContextPrefix   = "powermax"
	ReplicationPrefix          = "replication.storage.dell.com"
	PortGroups                 = "X_CSI_POWERMAX_PORTGROUPS"
	Protocol                   = "X_CSI_TRANSPORT_PROTOCOL"
	// PmaxEndPoint               = "X_CSI_POWERMAX_ENDPOINT"
	ManagedArrays   = "X_CSI_MANAGED_ARRAYS"
	defaultCertFile = "tls.crt"
)

type contextKey string // specific string type used for context keys

var inducedMockReverseProxy bool // for testing only

// Manifest is the SP's manifest.
var Manifest = map[string]string{
	"url":    "http://github.com/dell/csi-powermax",
	"semver": core.SemVer,
	"commit": core.CommitSha32,
	"formed": core.CommitTime.Format(time.RFC1123),
}

// Service is the CSI Mock service provider.
type Service interface {
	csi.ControllerServer
	csi.IdentityServer
	csi.NodeServer
	csiext.ReplicationServer
	migrext.MigrationServer
	BeforeServe(context.Context, *gocsi.StoragePlugin, net.Listener) error
	RegisterAdditionalServers(server *grpc.Server)
}

// Opts defines service configuration options.
type Opts struct {
	Endpoint                   string
	UseProxy                   bool
	ProxyServiceHost           string
	ProxyServicePort           string
	User                       string
	Password                   string
	SystemName                 string
	NodeName                   string
	NodeFullName               string
	TransportProtocol          string
	DriverName                 string
	CHAPUserName               string
	CHAPPassword               string
	Insecure                   bool
	Thick                      bool
	AutoProbe                  bool
	EnableBlock                bool
	EnableCHAP                 bool
	PortGroups                 []string
	ClusterPrefix              string
	ManagedArrays              []string
	DisableCerts               bool   // used for unit testing only
	Lsmod                      string // used for unit testing only
	EnableSnapshotCGDelete     bool   // when snapshot deleted, enable deleting of all snaps in the CG of the snapshot
	EnableListVolumesSnapshots bool   // when listing volumes, include snapshots and volumes
	GrpcMaxThreads             int    // Maximum threads configured in grpc
	NonDefaultRetries          bool   // Indicates if non-default retry values to be used for deletion worker, only for unit testing
	NodeNameTemplate           string
	ModifyHostName             bool
	ReplicationContextPrefix   string // Enables sidecars to read required information from volume context
	ReplicationPrefix          string // Used as a prefix to find out if replication is enabled
	IsHealthMonitorEnabled     bool   // used to check if health monitor for volume is enabled
	IsTopologyControlEnabled   bool   // used to filter topology keys based on user config
	IsVsphereEnabled           bool   // used to check if vSphere is enabled
	VSpherePortGroup           string // port group for vsphere
	VSphereHostName            string // host (initiator group) for vsphere
	VCenterHostURL             string // vCenter host url
	VCenterHostUserName        string // vCenter host username
	VCenterHostPassword        string // vCenter password
	MaxVolumesPerNode          int64  // to specify volume limits
	KubeConfigPath             string // to specify k8s configuration to be used CSI driver
	IsPodmonEnabled            bool   // used to indicate that podmon is enabled
	PodmonPort                 string // to indicates the port to be used for exposing podmon API health
	PodmonPollingFreq          string // indicates the polling frequency to check array connectivity
	TLSCertDir                 string
	StorageArrays              map[string]StorageArrayConfig
}

// StorageArrayConfig represents the configuration of a storage array in the config file
type StorageArrayConfig struct {
	Labels     map[string]interface{} `yaml:"labels,omitempty"`
	Parameters map[string]interface{} `yaml:"parameters,omitempty"`
}

// NodeConfig defines rules for given node
type NodeConfig struct {
	NodeName string   `yaml:"nodeName, omitempty"`
	Rules    []string `yaml:"rules, omitempty"`
}

// TopologyConfig defines set of allow and deny rules for multiple nodes
type TopologyConfig struct {
	AllowedConnections []NodeConfig `yaml:"allowedConnections, omitempty" mapstructure:"allowedConnections"`
	DeniedConnections  []NodeConfig `yaml:"deniedConnections, omitempty" mapstructure:"deniedConnections"`
}

type service struct {
	opts Opts
	mode string
	// amount of time to retry unisphere calls
	pmaxTimeoutSeconds int64
	// replace this with Unisphere client
	adminClient    pmax.Pmax
	deletionWorker *deletionWorker
	iscsiClient    goiscsi.ISCSIinterface
	nvmetcpClient  gonvme.NVMEinterface
	// replace this with Unisphere system if needed
	system                    *interface{}
	privDir                   string
	loggedInArrays            map[string]bool
	loggedInNVMeArrays        map[string]bool
	mutex                     sync.Mutex
	cacheMutex                sync.Mutex
	nodeProbeMutex            sync.Mutex
	probeStatus               *sync.Map
	probeStatusMutex          sync.Mutex
	pollingFrequencyMutex     sync.Mutex
	pollingFrequencyInSeconds int64
	nodeIsInitialized         bool
	useNFS                    bool
	useFC                     bool
	useIscsi                  bool
	useNVMeTCP                bool
	iscsiTargets              map[string][]string
	nvmeTargets               *sync.Map

	// Timeout for storage pool cache
	storagePoolCacheDuration time.Duration
	// only used for testing, indicates if the deletion worked finished populating queue
	waitGroup sync.WaitGroup

	// Gobrick stuff
	fcConnector      fcConnector
	iscsiConnector   iSCSIConnector
	nvmeTCPConnector NVMeTCPConnector
	dBusConn         dBusConn

	sgSvc *storageGroupSvc

	arrayTransportProtocolMap map[string]string // map of array SN to TransportProtocols
	topologyConfig            *TopologyConfig
	allowedTopologyKeys       map[string][]string // map of nodes to allowed topology keys
	deniedTopologyKeys        map[string][]string // map of nodes to denied topology keys

	k8sUtils    k8sutils.UtilsInterface
	snapCleaner *snapCleanupWorker
}

// New returns a new Service.
func New() Service {
	svc := &service{
		loggedInArrays:     map[string]bool{},
		iscsiTargets:       map[string][]string{},
		loggedInNVMeArrays: map[string]bool{},
		nvmeTargets:        new(sync.Map),
	}
	svc.sgSvc = newStorageGroupService(svc)
	svc.pmaxTimeoutSeconds = defaultPmaxTimeout
	svc.probeStatus = new(sync.Map)
	return svc
}

func updateDriverConfigParams(v *viper.Viper) {
	logFormatFromConfig := v.GetString(CSILogFormatParam)
	logFormatFromConfig = strings.ToLower(logFormatFromConfig)
	if v.IsSet(CSILogFormatParam) && logFormatFromConfig != "" {
		log.Infof("Read CSI_LOG_FORMAT: %s from configuration file", logFormatFromConfig)
	}
	var formatter log.Formatter
	// Use text logger as default
	formatter = &log.TextFormatter{
		DisableColors: true,
		FullTimestamp: true,
	}
	if strings.EqualFold(logFormatFromConfig, "json") {
		formatter = &log.JSONFormatter{
			TimestampFormat: time.RFC3339Nano,
		}
	} else if !strings.EqualFold(logFormatFromConfig, "text") && (logFormatFromConfig != "") {
		log.Warningf("Unsupported CSI_LOG_FORMAT: %s supplied. Defaulting to text", logFormatFromConfig)
	}
	level := log.DebugLevel // Use debug as default
	if v.IsSet(CSILogLevelParam) {
		logLevel := v.GetString(CSILogLevelParam)
		if logLevel != "" {
			logLevel = strings.ToLower(logLevel)
			log.Infof("Read CSI_LOG_LEVEL: %s from config file", logLevel)
			var err error

			l, err := log.ParseLevel(logLevel)
			if err != nil {
				log.WithError(err).Errorf("CSI_LOG_LEVEL %s value not recognized, error: %s, Setting to default: %s",
					logLevel, err.Error(), level)
			} else {
				level = l
			}
		}
	} else {
		log.Warning("Couldn't read CSI_LOG_LEVEL from config file. Using debug level as default")
	}
	setLogFormatAndLevel(formatter, level)
	// set X_CSI_LOG_LEVEL so that gocsi doesn't overwrite the loglevel set by us
	_ = os.Setenv(gocsi.EnvVarLogLevel, level.String())
}

func setLogFormatAndLevel(logFormat log.Formatter, level log.Level) {
	log.SetFormatter(logFormat)
	log.Infof("Setting log level to %v", level)
	log.SetLevel(level)
}

func getStorageArrays(secretParams *viper.Viper, opts *Opts) {
<<<<<<< HEAD
	// Access the storagearrays key (which is a slice of maps)
	storageArrays := secretParams.Get("storagearrays").([]interface{})
=======
	storageArrays := secretParams.Get("storagearrays").([]interface{})

>>>>>>> a3b24185
	if storageArrays == nil {
		log.Println("No storage array declared.")
	} else {
		// Ensure there's at least one server and extract labels and parameters if any
		if len(storageArrays) == 0 {
			log.Println("No storage arrays found.")
		} else {
			// cycle through each storage array and extract Labels and Parameters maps
			for _, storageArray := range storageArrays {
				storageArrayMap := storageArray.(map[string]interface{})
<<<<<<< HEAD
				storageArrayId := storageArrayMap["storagearrayid"].(string)
				if storageArrayMap["labels"] == nil {
					storageArrayMap["labels"] = make(map[string]interface{})
				}
				if storageArrayMap["parameters"] == nil {
					storageArrayMap["parameters"] = make(map[string]interface{})
				}
=======
				storageArrayID := storageArrayMap["storagearrayid"].(string)
				if storageArrayMap["labels"] == nil {
					storageArrayMap["labels"] = make(map[string]interface{})
				}
				if storageArrayMap["parameters"] == nil {
					storageArrayMap["parameters"] = make(map[string]interface{})
				}
>>>>>>> a3b24185
				storageArrayConfig := StorageArrayConfig{
					Labels:     storageArrayMap["labels"].(map[string]interface{}),
					Parameters: storageArrayMap["parameters"].(map[string]interface{}),
				}
<<<<<<< HEAD
				opts.StorageArrays[storageArrayId] = storageArrayConfig
=======
				opts.StorageArrays[storageArrayID] = storageArrayConfig
>>>>>>> a3b24185
			}
		}
	}
}

func (s *service) BeforeServe(
	ctx context.Context, _ *gocsi.StoragePlugin, _ net.Listener,
) error {
	defer func() {
		fields := map[string]interface{}{
			"endpoint":                 s.opts.Endpoint,
			"useProxy":                 s.opts.UseProxy,
			"ProxyServiceHost":         s.opts.ProxyServiceHost,
			"ProxyServicePort":         s.opts.ProxyServicePort,
			"user":                     s.opts.User,
			"password":                 "",
			"systemname":               s.opts.SystemName,
			"nodename":                 s.opts.NodeName,
			"insecure":                 s.opts.Insecure,
			"thickprovision":           s.opts.Thick,
			"privatedir":               s.privDir,
			"autoprobe":                s.opts.AutoProbe,
			"enableblock":              s.opts.EnableBlock,
			"enablechap":               s.opts.EnableCHAP,
			"portgroups":               s.opts.PortGroups,
			"clusterprefix":            s.opts.ClusterPrefix,
			"transport":                s.opts.TransportProtocol,
			"mode":                     s.mode,
			"drivername":               s.opts.DriverName,
			"iscsichapuser":            s.opts.CHAPUserName,
			"iscsichappassword":        "",
			"nodenametemplate":         s.opts.NodeNameTemplate,
			"modifyHostName":           s.opts.ModifyHostName,
			"replicationContextPreix":  s.opts.ReplicationContextPrefix,
			"replicationPrefix":        s.opts.ReplicationPrefix,
			"isHealthMonitorEnabled":   s.opts.IsHealthMonitorEnabled,
			"isTopologyControlEnabled": s.opts.IsTopologyControlEnabled,
			"isVsphereEnabled":         s.opts.IsVsphereEnabled,
			"VspherePortGroups":        s.opts.VSpherePortGroup,
			"VsphereHostNames":         s.opts.VSphereHostName,
			"VsphereHostURL":           s.opts.VCenterHostURL,
			"VsphereHostUsername":      s.opts.VCenterHostUserName,
			"isPodmonEnabled":          s.opts.IsPodmonEnabled,
			"PodmonPort":               s.opts.PodmonPort,
			"PodmonFrequency":          s.opts.PodmonPollingFreq,
		}

		if s.opts.Password != "" {
			fields["password"] = "******"
		}
		if s.opts.CHAPPassword != "" {
			fields["iscsichappassword"] = "******"
		}

		log.WithFields(fields).Infof("configured %s", s.getDriverName())
	}()
	// setting array related data to envs. by reading it from config-map - Needs refactoring
	if err := setArrayConfigEnvs(ctx); err != nil {
		log.Errorf("Failed to set array config envs: %v", err)
	}

	configFilePath, ok := csictx.LookupEnv(ctx, EnvConfigFilePath)
	if !ok {
		log.Warningf("Unable to read X_CSI_POWERMAX_CONFIG_PATH from env. Continuing with default values")
	}

	paramsViper := viper.New()
	paramsViper.SetConfigFile(configFilePath)
	paramsViper.SetConfigType("yaml")

	err := paramsViper.ReadInConfig()
	// if unable to read configuration file, set defaults
	if err != nil {
		log.WithError(err).Error("unable to read config file")
		setLogFormatAndLevel(&log.TextFormatter{
			DisableColors: true,
			FullTimestamp: true,
		}, log.DebugLevel)
		// set X_CSI_LOG_LEVEL so that gocsi doesn't overwrite the loglevel set by us
		_ = os.Setenv(gocsi.EnvVarLogLevel, log.DebugLevel.String())
	} else {
		updateDriverConfigParams(paramsViper)
	}
	paramsViper.WatchConfig()
	paramsViper.OnConfigChange(func(e fsnotify.Event) {
		log.Println("Received event for config file change:", e.Name)
		updateDriverConfigParams(paramsViper)
	})

	s.StartLockManager(defaultLockCleanupDuration * time.Hour)
	if lockWorker == nil {
		lockWorker = new(lockWorkers)
	}
	s.storagePoolCacheDuration = StoragePoolCacheDuration
	// get the SP's operating mode.
	s.mode = csictx.Getenv(ctx, gocsi.EnvVarMode)

	if s.mode == "node" {
		// Reading Topology filters from the config file
		topoConfigFilePath, ok := csictx.LookupEnv(ctx, EnvTopoConfigFilePath)
		if !ok {
			log.Warningf("Unable to read X_CSI_POWERMAX_TOPOLOGY_CONFIG_PATH from env. Continuing with default topology keys")
		} else {
			s.topologyConfig, err = ReadConfig(topoConfigFilePath)
			if err != nil {
				log.Warningf("continuing with default topology keys")
			} else {
				log.Debug("processing topology config map")
				s.ParseConfig()
			}
		}
	}
	opts := Opts{}
	if ep, ok := csictx.LookupEnv(ctx, EnvDriverName); ok {
		opts.DriverName = ep
	}

	if user, ok := csictx.LookupEnv(ctx, EnvUser); ok {
		opts.User = user
	}
	if opts.User == "" {
		opts.User = "admin"
	}
	if pw, ok := csictx.LookupEnv(ctx, EnvPassword); ok {
		opts.Password = pw
	}

	if useSecret, ok := csictx.LookupEnv(ctx, EnvRevProxyUseSecret); ok && useSecret == "true" {

		secretPath := csictx.Getenv(ctx, EnvRevProxySecretPath)
		secretNameFromPath := filepath.Base(secretPath)
		secretPathFromPath := filepath.Dir(secretPath)

		secretParams := viper.New()
		secretParams.SetConfigName(secretNameFromPath)
		secretParams.SetConfigType("yaml")
		secretParams.AddConfigPath(secretPathFromPath)

		err := secretParams.ReadInConfig()
		if err != nil {
			log.Errorf("Secret mandated, but secret file not found %s.", err)
		}

		// Access the managementservers key (which is a slice of maps)
		managementServers := secretParams.Get("managementservers").([]interface{})
		// Ensure there's at least one server and extract username/password
		if len(managementServers) > 0 {
			// Access the first element of the managementServers slice, which is a map
			server := managementServers[0].(map[string]interface{})

			// Extract the username and password
			User := server["username"].(string)
			Password := server["password"].(string)

			opts.User = User
			opts.Password = Password
		} else {
			log.Println("No management servers found.")
		}

		opts.StorageArrays = make(map[string]StorageArrayConfig)
		getStorageArrays(secretParams, &opts)
	}

	if chapuser, ok := csictx.LookupEnv(ctx, EnvISCSICHAPUserName); ok {
		opts.CHAPUserName = chapuser
	}
	if pw, ok := csictx.LookupEnv(ctx, EnvISCSICHAPPassword); ok {
		opts.CHAPPassword = pw
	}
	if nt, ok := csictx.LookupEnv(ctx, EnvNodeNameTemplate); ok {
		opts.NodeNameTemplate = nt
	}

	if name, ok := csictx.LookupEnv(ctx, EnvNodeName); ok {
		shortHostName := strings.Split(name, ".")[0]
		opts.NodeName = shortHostName
		opts.NodeFullName = name
	}
	if portgroups, ok := csictx.LookupEnv(ctx, EnvPortGroups); ok {
		tempList, err := s.parseCommaSeperatedList(portgroups)
		if err != nil {
			return fmt.Errorf("invalid value for %s", EnvPortGroups)
		}
		opts.PortGroups = tempList
	}

	if _, ok := csictx.LookupEnv(ctx, EnvManagedArrays); ok {
		opts.ManagedArrays, _ = s.filterArrays()
	} else {
		log.Error("No managed arrays specified")
		os.Exit(1)
	}

	if kubeConfigPath, ok := csictx.LookupEnv(ctx, EnvKubeConfigPath); ok {
		opts.KubeConfigPath = kubeConfigPath
	}

	// set default values for replication prefix since replicator sidecar is not needed for Metro feature.
	if replicationContextPrefix, ok := csictx.LookupEnv(ctx, EnvReplicationContextPrefix); ok {
		opts.ReplicationContextPrefix = replicationContextPrefix
	} else {
		opts.ReplicationContextPrefix = ReplicationContextPrefix
	}
	if replicationPrefix, ok := csictx.LookupEnv(ctx, EnvReplicationPrefix); ok {
		opts.ReplicationPrefix = replicationPrefix
	} else {
		opts.ReplicationPrefix = ReplicationPrefix
	}

	if MaxVolumesPerNode, ok := csictx.LookupEnv(ctx, EnvMaxVolumesPerNode); ok {
		val, err := strconv.ParseInt(MaxVolumesPerNode, 10, 64)
		if err != nil {
			log.Warningf("error while parsing env variable '%s', %s, defaulting to 0", EnvMaxVolumesPerNode, err)
			opts.MaxVolumesPerNode = 0
		} else {
			opts.MaxVolumesPerNode = val
		}
	}

	if podmonPort, ok := csictx.LookupEnv(ctx, EnvPodmonArrayConnectivityAPIPORT); ok {
		opts.PodmonPort = fmt.Sprintf(":%s", podmonPort)
	}

	if podmonPollRate, ok := csictx.LookupEnv(ctx, EnvPodmonArrayConnectivityPollRate); ok {
		opts.PodmonPollingFreq = podmonPollRate
	}

	if tlsCertDir, ok := csictx.LookupEnv(ctx, EnvTLSCertDirName); ok {
		opts.TLSCertDir = tlsCertDir
	}

	opts.TransportProtocol = s.getTransportProtocolFromEnv()
	opts.ProxyServiceHost, opts.ProxyServicePort, opts.UseProxy = s.getProxySettingsFromEnv()
	if !opts.UseProxy && !inducedMockReverseProxy {
		err := fmt.Errorf("CSI reverseproxy service host or port not found, CSI reverseproxy not installed properly")
		log.Error(err.Error())
		return err
	}
	opts.GrpcMaxThreads = 4
	if maxThreads, ok := csictx.LookupEnv(ctx, EnvGrpcMaxThreads); ok {
		maxIntThreads, err := strconv.Atoi(maxThreads)
		if err == nil {
			log.Debug(fmt.Sprintf("setting GrpcMaxThreads to %d", maxIntThreads))
			opts.GrpcMaxThreads = maxIntThreads
		}
	}

	if pd, ok := csictx.LookupEnv(ctx, "X_CSI_PRIVATE_MOUNT_DIR"); ok {
		s.privDir = pd
	}
	if s.privDir == "" {
		s.privDir = defaultPrivDir
	}

	if prefix, ok := csictx.LookupEnv(ctx, EnvClusterPrefix); ok {
		if len(prefix) > MaxClusterPrefixLength {
			log.Errorf("Invalid Cluster Prefix specified, exceeds maximum length of %d characters", MaxClusterPrefixLength)
			return fmt.Errorf("Invalid Cluster Prefix specified, exceeds maximum length of %d characters", MaxClusterPrefixLength)
		}
		opts.ClusterPrefix = prefix
	} else {
		return fmt.Errorf("No Cluster Prefix was specified")
	}

	// pb parses an environment variable into a boolean value. If an error
	// is encountered, default is set to false, and error is logged
	pb := func(n string) bool {
		if v, ok := csictx.LookupEnv(ctx, n); ok {
			b, err := strconv.ParseBool(v)
			if err != nil {
				log.WithField(n, v).Debug(
					"invalid boolean value. defaulting to false")
				return false
			}
			return b
		}
		return false
	}
	// isBoolEnvVar checks an environment variable to see if it is
	// "true" or "false" or "TRUE" or "FALSE". If so, it returns true.
	// If not, or if the environment variable is not set, returns false
	isBoolEnvVar := func(n string) bool {
		if v, ok := csictx.LookupEnv(ctx, n); ok {
			v = strings.ToLower(v)
			if v == "true" || v == "false" {
				return true
			}
		}
		return false
	}

	opts.Insecure = pb(EnvSkipCertificateValidation)
	opts.Thick = pb(EnvThick)
	opts.AutoProbe = pb(EnvAutoProbe)
	if isBoolEnvVar(EnvEnableBlock) {
		opts.EnableBlock = pb(EnvEnableBlock)
	} else { // defaults to EnableBlock true
		opts.EnableBlock = true
	}
	opts.EnableCHAP = pb(EnvEnableCHAP)
	opts.ModifyHostName = pb(EnvModifyHostName)
	opts.IsHealthMonitorEnabled = pb(EnvHealthMonitorEnabled)
	opts.IsTopologyControlEnabled = pb(EnvTopologyFilterEnabled)
	opts.IsPodmonEnabled = pb(EnvPodmonEnabled)
	opts.IsVsphereEnabled = pb(EnvVSphereEnabled)
	if opts.IsVsphereEnabled {
		// read port group
		if vPG, ok := csictx.LookupEnv(ctx, EnvVSpherePortGroup); ok {
			opts.VSpherePortGroup = vPG
		}
		// read host (initiator group)
		if vHN, ok := csictx.LookupEnv(ctx, EnvVSphereHostName); ok {
			opts.VSphereHostName = vHN
		}
		// read vCenter host url
		if vURL, ok := csictx.LookupEnv(ctx, EnvVCHost); ok {
			opts.VCenterHostURL = vURL
		}
		// read vCenter host username
		if vUN, ok := csictx.LookupEnv(ctx, EnvVCUsername); ok {
			opts.VCenterHostUserName = vUN
		}
		// read vCenter host password
		if vPWD, ok := csictx.LookupEnv(ctx, EnvVCPassword); ok {
			opts.VCenterHostPassword = vPWD
		}
	}
	s.opts = opts

	// setup the k8sClient
	if s.k8sUtils == nil {
		s.k8sUtils, err = k8sutils.Init(s.opts.KubeConfigPath)
		if err != nil {
			return fmt.Errorf("error creating k8sClient %s", err.Error())
		}
	}

	// setup the iscsi client
	iscsiOpts := make(map[string]string, 0)
	if chroot, ok := csictx.LookupEnv(ctx, EnvNodeChroot); ok {
		iscsiOpts[goiscsi.ChrootDirectory] = chroot
	}
	s.iscsiClient = goiscsi.NewLinuxISCSI(iscsiOpts)

	// setup the nvme client
	nvmetcpOpts := make(map[string]string, 0)
	if chroot, ok := csictx.LookupEnv(ctx, EnvNodeChroot); ok {
		nvmetcpOpts[gonvme.ChrootDirectory] = chroot
	}
	s.nvmetcpClient = gonvme.NewNVMe(nvmetcpOpts)

	// seed the random methods
	rand.Seed(time.Now().Unix())

	if _, ok := csictx.LookupEnv(ctx, "X_CSI_POWERMAX_NO_PROBE_ON_START"); !ok {
		// Do a controller probe
		if !strings.EqualFold(s.mode, "node") {
			if err := s.controllerProbe(ctx); err != nil {
				return err
			}
		}

		// Do a node probe
		if !strings.EqualFold(s.mode, "controller") {
			if err := s.nodeProbe(ctx); err != nil {
				return err
			}
		}
	}

	// If this is a node, run the node startup logic
	if !strings.EqualFold(s.mode, "controller") {
		if err := s.nodeStartup(ctx); err != nil {
			return err
		}
	}

	// Start the deletion worker thread
	log.Printf("s.mode: %s", s.mode)
	if !strings.EqualFold(s.mode, "node") {
		s.NewDeletionWorker(s.opts.ClusterPrefix, s.opts.ManagedArrays)
	}

	// Start the snapshot housekeeping worker thread
	if !strings.EqualFold(s.mode, "node") {
		s.startSnapCleanupWorker() // #nosec G20
		if s.snapCleaner == nil {
			s.snapCleaner = new(snapCleanupWorker)
		}
	}

	return nil
}

// ParseConfig will make respective allowed and denied list as per the topology config
func (s *service) ParseConfig() {
	// make allowed list
	s.allowedTopologyKeys = readNodesRules(s.topologyConfig.AllowedConnections)
	// make denied list
	s.deniedTopologyKeys = readNodesRules(s.topologyConfig.DeniedConnections)

	log.Infof("proccessed allowed list: (%+v)", s.allowedTopologyKeys)
	log.Infof("proccessed denied list: (%+v)", s.deniedTopologyKeys)
}

func readNodesRules(connections []NodeConfig) map[string][]string {
	keys := map[string][]string{}
	for _, nodeConfig := range connections {
		nodeName := nodeConfig.NodeName
		var arrayToConTyp []string
		for _, rule := range nodeConfig.Rules {
			arrayHW := strings.Split(rule, ":")
			array := arrayHW[0]
			if array == "*" {
				array = ""
			}
			if len(arrayHW) < 2 {
				log.Warningf("incorrect config for %s skipping rule (%s)", nodeName, rule)
				continue
			}
			hws := strings.Split(arrayHW[1], "/")
			for _, typ := range hws {
				if typ == "*" {
					typ = ""
				}
				arrayToConTyp = append(arrayToConTyp, array+"."+strings.ToLower(typ))
			}
			keys[nodeName] = arrayToConTyp
		}
	}
	return keys
}

// ReadConfig will read topology configmap on the default path into TopologyConfig struct
func ReadConfig(configPath string) (*TopologyConfig, error) {
	topoViper := viper.New()
	topoViper.SetConfigFile(configPath)
	topoViper.SetConfigType("yaml")

	err := topoViper.ReadInConfig()
	// if unable to read configuration file, set defaults
	if err != nil {
		log.WithError(err).Error("unable to read topology config file")
		return nil, err
	}
	var config TopologyConfig
	err = topoViper.Unmarshal(&config)
	if err != nil {
		log.WithError(err).Error("unable to unmarshal topology config")
		return nil, err
	}
	return &config, nil
}

func (s *service) RegisterAdditionalServers(server *grpc.Server) {
	csiext.RegisterReplicationServer(server, s)
	migrext.RegisterMigrationServer(server, s)
	podmon.RegisterPodmonServer(server, s)
}

func (s *service) getProxySettingsFromEnv() (string, string, bool) {
	serviceHost := ""
	servicePort := ""
	if proxySidecarPort, ok := csictx.LookupEnv(context.Background(), EnvSidecarProxyPort); ok {
		serviceHost = "0.0.0.0"
		servicePort = proxySidecarPort
		return serviceHost, servicePort, true
	}
	if proxyServiceName, ok := csictx.LookupEnv(context.Background(), EnvUnisphereProxyServiceName); ok {
		if proxyServiceName != "none" {
			serviceHost = proxyServiceName
			// Change it to uppercase
			proxyServiceName = strings.ToUpper(proxyServiceName)
			// Change all "-" to underscores
			proxyServiceName = strings.Replace(proxyServiceName, "-", "_", -1)
			servicePortEnv := fmt.Sprintf("%s_SERVICE_PORT", proxyServiceName)
			if sp, ok := csictx.LookupEnv(context.Background(), servicePortEnv); ok {
				servicePort = sp
				if serviceHost == "" || servicePort == "" {
					log.Warning("Either ServiceHost and ServicePort is set to empty")
					return "", "", false
				}
				return serviceHost, servicePort, true
			}
		}
	}
	return "", "", false
}

func (s *service) getTransportProtocolFromEnv() string {
	tp, ok := csictx.LookupEnv(context.Background(), EnvPreferredTransportProtocol)
	if !ok {
		return ""
	}
	tp = strings.ToUpper(tp)
	switch tp {
	case "FIBRE":
		return "FC"
	case "FC", "ISCSI", "NVMETCP", "":
		return tp
	case "AUTO":
		return ""
	default:
		log.Errorf("Invalid transport protocol: %s, valid values AUTO, FC, ISCSI or NVMETCP", tp)
		return ""
	}
}

// get the amount of time to retry pmax calls
func (s *service) GetPmaxTimeoutSeconds() int64 {
	return s.pmaxTimeoutSeconds
}

// SetPmaxTimeoutSeconds sets the maximum amount of time to retry pmax calls
func (s *service) SetPmaxTimeoutSeconds(seconds int64) {
	s.pmaxTimeoutSeconds = seconds
}

// parseCommaSeperatedList validates and splits a comma seperated list
func (s *service) parseCommaSeperatedList(values string) ([]string, error) {
	results := make([]string, 0)
	st := strings.Split(values, ",")
	for i := range st {
		t := strings.TrimSpace(st[i])
		if t != "" {
			results = append(results, t)
		}
	}
	return results, nil
}

func (s *service) createPowerMaxClients(ctx context.Context) error {
	s.mutex.Lock()
	defer s.mutex.Unlock()
	endPoint := ""
	if s.opts.UseProxy {
		endPoint = fmt.Sprintf("https://%s:%s", s.opts.ProxyServiceHost, s.opts.ProxyServicePort)
	} else {
		endPoint = s.opts.Endpoint
	}

	// Create our PowerMax API client, if needed
	if s.adminClient == nil {
		applicationName := ApplicationName + "/" + "v" + core.SemVer
		tlsCertFile := filepath.Join(s.opts.TLSCertDir, defaultCertFile)
		c, err := pmax.NewClientWithArgs(endPoint, applicationName, s.opts.Insecure, !s.opts.DisableCerts, tlsCertFile)
		if err != nil {
			return status.Errorf(codes.FailedPrecondition,
				"unable to create PowerMax client: %s", err.Error())
		}
		s.adminClient = c

		for i := 0; i < maxAuthenticateRetryCount; i++ {
			err = s.adminClient.Authenticate(ctx, &pmax.ConfigConnect{
				Endpoint: endPoint,
				Username: s.opts.User,
				Password: s.opts.Password,
			})
			if err == nil {
				break
			}

			log.Infof("Error authenticating : %s", err)
			time.Sleep(10 * time.Second)
		}
		if err != nil {
			s.adminClient = nil
			return status.Errorf(codes.FailedPrecondition,
				"unable to login to Unisphere: %s", err.Error())
		}

		// Filter out a list of locally connected list of arrays, and
		// initialize the PowerMax client for those array only
		managedArrays := make([]string, 0, len(s.opts.ManagedArrays))
		log.Infof("Managed arrays - %v", s.opts.ManagedArrays)
		for _, array := range s.opts.ManagedArrays {
			symmetrix, err := s.adminClient.GetSymmetrixByID(ctx, array)
			if err != nil {
				log.Errorf("Failed to fetch details for array: %s. Reason: [%s]", array, err.Error())
			} else {
				if symmetrix.Local {
					managedArrays = append(managedArrays, array)
				}
			}
		}
		if len(managedArrays) == 0 {
			log.Error("None of the managed arrays specified are locally connected")
			os.Exit(1)
		}
		s.opts.ManagedArrays = managedArrays
		err = symmetrix.Initialize(s.opts.ManagedArrays, s.adminClient)
		if err != nil {
			return err
		}
	}

	return nil
}

// TODO Revist for additional attributes
func (s *service) getCSIVolume(vol *types.Volume) *csi.Volume {
	vi := &csi.Volume{
		VolumeId:      vol.VolumeID,
		CapacityBytes: int64(vol.CapacityCYL) * cylinderSizeInBytes,
	}
	return vi
}

func (s *service) getClusterPrefix() string {
	return s.opts.ClusterPrefix
}

func (s *service) getDriverName() string {
	if s.opts.DriverName == "" {
		return Name
	}
	return s.opts.DriverName
}

func setLogFields(ctx context.Context, fields log.Fields) context.Context {
	if ctx == nil {
		ctx = context.Background()
	}
	return context.WithValue(ctx, contextKey(logFields), fields)
}

func getLogFields(ctx context.Context) log.Fields {
	fields, ok := ctx.Value(contextKey(logFields)).(log.Fields)
	if !ok {
		fields = log.Fields{}
	}

	csiReqID, ok := ctx.Value(csictx.RequestIDKey).(string)
	if !ok {
		return fields
	}

	fields["RequestID"] = csiReqID
	return fields
}

// SetPollingFrequency reads the pollingFrequency from Env, sets default vale if ENV not found
func (s *service) SetPollingFrequency(ctx context.Context) int64 {
	var pollingFrequency int64
	s.pollingFrequencyMutex.Lock()
	defer s.pollingFrequencyMutex.Unlock()
	if pollRateEnv, ok := csictx.LookupEnv(ctx, EnvPodmonArrayConnectivityPollRate); ok {
		if pollingFrequency, _ = strconv.ParseInt(pollRateEnv, 10, 32); pollingFrequency != 0 {
			log.Debugf("use pollingFrequency as %d seconds", pollingFrequency)
			s.pollingFrequencyInSeconds = pollingFrequency
			return s.pollingFrequencyInSeconds
		}
	}
	log.Debugf("use default pollingFrequency as %d seconds", DefaultPodmonPollRate)
	s.pollingFrequencyInSeconds = DefaultPodmonPollRate
	return s.pollingFrequencyInSeconds
}

// GetPollingFrequency returns the pollingFrequency
func (s *service) GetPollingFrequency() int64 {
	s.pollingFrequencyMutex.Lock()
	defer s.pollingFrequencyMutex.Unlock()
	return s.pollingFrequencyInSeconds
}

func setArrayConfigEnvs(ctx context.Context) error {
	log.Info("---------Inside setArrayConfigEnvs function----------")
	// set additional driver configs moved from envs.
	configFilePath, ok := csictx.LookupEnv(ctx, EnvArrayConfigPath)
	if !ok {
		return errors.New("unable to read X_CSI_POWERMAX_ARRAY_CONFIG_PATH from env")
	}

	paramsViper := viper.New()
	paramsViper.SetConfigFile(configFilePath)
	paramsViper.SetConfigType("yaml")

	err := paramsViper.ReadInConfig()
	// if unable to read configuration file, set defaults
	if err != nil {
		log.WithError(err).Error("unable to read array config file")
		setLogFormatAndLevel(&log.TextFormatter{
			DisableColors: true,
			FullTimestamp: true,
		}, log.DebugLevel)
	}
	portgroups := paramsViper.GetString(PortGroups)
	if portgroups != "" {
		log.Info("Read PortGroups from config file:", portgroups)
		_ = os.Setenv(PortGroups, portgroups)
	}
	protocol := paramsViper.GetString(Protocol)
	if protocol != "" {
		log.Info("Read protocol from config file:", protocol)
		_ = os.Setenv(Protocol, protocol)
	}
	endpoint := paramsViper.GetString(EnvEndpoint)
	if endpoint != "" {
		log.Info("Read endpoint from config file:", endpoint)
		_ = os.Setenv(EnvEndpoint, endpoint)
	}
	managedArrays := paramsViper.GetString(ManagedArrays)
	if managedArrays != "" {
		log.Info("Managed arrays from config file:", managedArrays)
		_ = os.Setenv(ManagedArrays, managedArrays)
	}

	if useSecret, ok := csictx.LookupEnv(ctx, EnvRevProxyUseSecret); ok && useSecret == "true" {

		secretPath := csictx.Getenv(ctx, EnvRevProxySecretPath)
		secretNameFromPath := filepath.Base(secretPath)
		secretPathFromPath := filepath.Dir(secretPath)

		secretParams := viper.New()
		secretParams.SetConfigName(secretNameFromPath)
		secretParams.SetConfigType("yaml")
		secretParams.AddConfigPath(secretPathFromPath)

		err := secretParams.ReadInConfig()
		if err != nil {
			log.Errorf("Secret mandated, but secret file not found %s", err)
		}

		// Access the managementservers key (which is a slice of maps)
		managementServers := secretParams.Get("managementservers").([]interface{})

		// Ensure there's at least one server and extract username/password
		if len(managementServers) > 0 {
			// Access the first element of the managementServers slice, which is a map
			server := managementServers[0].(map[string]interface{})

			// Extract the username and password
			endpoint = server["endpoint"].(string)
		} else {
			fmt.Println("No management servers found.")
		}
	}

	return nil
}

func (s *service) filterArrays() ([]string, error) {
	results := make([]string, 0)
	// parsedArrays, _ := s.parseCommaSeperatedList(arrays)

	for arrayId, arrayConfig := range s.opts.StorageArrays {
		arrayLabels := arrayConfig.Labels
		log.Infof("node full name '%s'", s.opts.NodeFullName)
		nodeLabels, err := s.k8sUtils.GetNodeLabels(s.opts.NodeFullName)
		if err != nil {
			log.Infof("failed to get Node Labels with error '%s'", err.Error())
		}
		for arrayLabelKey, arrayLabelVal := range arrayLabels {
			if nodeLabelVal, ok := nodeLabels[arrayLabelKey]; !ok || nodeLabelVal != arrayLabelVal {
				break
			}
			results = append(results, arrayId)
			log.Infof("validArrays '%v'", results)
			// opts.ManagedArrays = validArrays
		}
	}

	return results, nil
}<|MERGE_RESOLUTION|>--- conflicted
+++ resolved
@@ -284,13 +284,8 @@
 }
 
 func getStorageArrays(secretParams *viper.Viper, opts *Opts) {
-<<<<<<< HEAD
-	// Access the storagearrays key (which is a slice of maps)
 	storageArrays := secretParams.Get("storagearrays").([]interface{})
-=======
-	storageArrays := secretParams.Get("storagearrays").([]interface{})
-
->>>>>>> a3b24185
+
 	if storageArrays == nil {
 		log.Println("No storage array declared.")
 	} else {
@@ -301,15 +296,6 @@
 			// cycle through each storage array and extract Labels and Parameters maps
 			for _, storageArray := range storageArrays {
 				storageArrayMap := storageArray.(map[string]interface{})
-<<<<<<< HEAD
-				storageArrayId := storageArrayMap["storagearrayid"].(string)
-				if storageArrayMap["labels"] == nil {
-					storageArrayMap["labels"] = make(map[string]interface{})
-				}
-				if storageArrayMap["parameters"] == nil {
-					storageArrayMap["parameters"] = make(map[string]interface{})
-				}
-=======
 				storageArrayID := storageArrayMap["storagearrayid"].(string)
 				if storageArrayMap["labels"] == nil {
 					storageArrayMap["labels"] = make(map[string]interface{})
@@ -317,16 +303,11 @@
 				if storageArrayMap["parameters"] == nil {
 					storageArrayMap["parameters"] = make(map[string]interface{})
 				}
->>>>>>> a3b24185
 				storageArrayConfig := StorageArrayConfig{
 					Labels:     storageArrayMap["labels"].(map[string]interface{}),
 					Parameters: storageArrayMap["parameters"].(map[string]interface{}),
 				}
-<<<<<<< HEAD
-				opts.StorageArrays[storageArrayId] = storageArrayConfig
-=======
 				opts.StorageArrays[storageArrayID] = storageArrayConfig
->>>>>>> a3b24185
 			}
 		}
 	}
