--- conflicted
+++ resolved
@@ -893,9 +893,6 @@
 		}
 	}
 	log.Debugf("use default pollingFrequency as %d seconds", DefaultPodmonPollRate)
-<<<<<<< HEAD
-	return DefaultPodmonPollRate
-=======
 	s.pollingFrequencyInSeconds = DefaultPodmonPollRate
 	return s.pollingFrequencyInSeconds
 }
@@ -905,49 +902,4 @@
 	s.pollingFrequencyMutex.Lock()
 	defer s.pollingFrequencyMutex.Unlock()
 	return s.pollingFrequencyInSeconds
-}
-
-func setArrayConfigEnvs(ctx context.Context) error {
-	log.Info("---------inside setArrayConfig function----------")
-	// set additional driver configs moved from envs.
-	configFilePath, ok := csictx.LookupEnv(ctx, EnvArrayConfigPath)
-	if !ok {
-		return errors.New("unable to read X_CSI_POWERMAX_ARRAY_CONFIG_PATH from env")
-	}
-
-	paramsViper := viper.New()
-	paramsViper.SetConfigFile(configFilePath)
-	paramsViper.SetConfigType("yaml")
-
-	err := paramsViper.ReadInConfig()
-	// if unable to read configuration file, set defaults
-	if err != nil {
-		log.WithError(err).Error("unable to read array config file")
-		setLogFormatAndLevel(&log.TextFormatter{
-			DisableColors: true,
-			FullTimestamp: true,
-		}, log.DebugLevel)
-	}
-	portgroups := paramsViper.GetString(PortGroups)
-	if portgroups != "" {
-		log.Info("Read PortGroups from config file:", portgroups)
-		_ = os.Setenv(PortGroups, portgroups)
-	}
-	protocol := paramsViper.GetString(Protocol)
-	if protocol != "" {
-		log.Info("Read protocol from config file:", protocol)
-		_ = os.Setenv(Protocol, protocol)
-	}
-	endpoint := paramsViper.GetString(EnvEndpoint)
-	if endpoint != "" {
-		log.Info("Read endpoint from config file:", endpoint)
-		_ = os.Setenv(EnvEndpoint, endpoint)
-	}
-	managedArrays := paramsViper.GetString(ManagedArrays)
-	if managedArrays != "" {
-		log.Info("Managed arrays from config file:", managedArrays)
-		_ = os.Setenv(ManagedArrays, managedArrays)
-	}
-	return nil
->>>>>>> 02ace3c8
 }