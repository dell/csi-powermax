--- conflicted
+++ resolved
@@ -1,10 +1,6 @@
 module github.com/dell/csi-powermax/v2
 
-<<<<<<< HEAD
 go 1.24
-=======
-go 1.23.0
->>>>>>> 0bb0cbd5
 
 require (
 	github.com/akutz/goof v0.1.2
