--- conflicted
+++ resolved
@@ -2,11 +2,7 @@
 
 go 1.24.0
 
-<<<<<<< HEAD
-toolchain go1.24.1
-=======
 toolchain go1.24.2
->>>>>>> 865c0dca
 
 require (
 	github.com/akutz/goof v0.1.2
